[package]
name = "nexus-common"
version = "0.4.1"
edition = "2021"
description = "Nexus common utils"
homepage = "https://github.com/pubky/pubky-nexus"
repository = "https://github.com/pubky/pubky-nexus"
license = "MIT"

[dependencies]
async-trait = { workspace = true }
dirs = "6.0.0"
chrono = { workspace = true }
neo4rs = { workspace = true }
once_cell = "1.21.3"
opentelemetry = { workspace = true }
opentelemetry-appender-tracing = "0.30.1"
opentelemetry-otlp = { version = "0.30", features = ["grpc-tonic"] }
opentelemetry_sdk = { workspace = true }
pubky = { workspace = true }
pubky-app-specs = { workspace = true }
redis = { version = "0.32", features = ["tokio-comp", "json"] }
deadpool-redis = { workspace = true }
serde = { workspace = true }
serde_json = { workspace = true }
thiserror = { workspace = true }
tokio = { workspace = true }
toml = "0.9.5"
tracing = { workspace = true }
tracing-log = "0.2"
tracing-subscriber = { version = "0.3", features = ["env-filter"] }
utoipa = "5.4.0"

[dev-dependencies]
<<<<<<< HEAD
=======
tempfile = { workspace = true }
>>>>>>> 46f43c6e
tokio-shared-rt = { workspace = true }<|MERGE_RESOLUTION|>--- conflicted
+++ resolved
@@ -32,8 +32,5 @@
 utoipa = "5.4.0"
 
 [dev-dependencies]
-<<<<<<< HEAD
-=======
 tempfile = { workspace = true }
->>>>>>> 46f43c6e
 tokio-shared-rt = { workspace = true }