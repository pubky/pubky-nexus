use super::MigrationManager;
use async_trait::async_trait;
use nexus_common::file::ConfigLoader;
use nexus_common::file::ConfigReader;
<<<<<<< HEAD
=======
use nexus_common::file::CONFIG_FILE_NAME;
>>>>>>> 02f6e649
use nexus_common::types::DynError;
use nexus_common::StackConfig;
use nexus_common::StackManager;
use serde::{de::DeserializeOwned, Deserialize, Serialize};
use std::fmt::Debug;
use std::path::PathBuf;

/// Path to default migration config file. Defaults to ~/.pubky-nexus/migrations
pub const CONFIG_FILE: &str = ".pubky-nexus/migrations";
pub const TRACER_NAME: &str = "nexus.migration";
const DEFAULT_CONFIG_TOML: &str = include_str!("default.config.toml");

// Nexus API configuration
#[derive(Debug, Clone, Serialize, Deserialize)]
pub struct MigrationConfig {
    pub name: String,
    pub backfill_ready: Vec<String>,
    // TODO: Choose a right name
    pub stack: StackConfig,
}

#[derive(Debug)]
pub struct MigrationBuilder(pub(crate) MigrationConfig);

impl MigrationBuilder {
    pub async fn default() -> Result<MigrationBuilder, DynError> {
        let config_folder = dirs::home_dir().unwrap_or_default().join(CONFIG_FILE);
        let config_file_path = MigrationConfig::get_config_file_path(&config_folder);
        Self::check_if_file_exists(&config_file_path)?;
        let config: MigrationConfig = match MigrationConfig::load(config_file_path).await {
            Ok(c) => c,
            Err(e) => panic!("Error with migration config file, {:?}", e),
        };
        Ok(MigrationBuilder(config))
    }

<<<<<<< HEAD
    pub async fn init_stack(&self) -> Result<MigrationManager, DynError> {
        // Open ddbb connections and init tracing layer
        StackManager::setup(&self.0.name, &self.0.stack).await?;
=======
    fn check_if_file_exists(config_file_path: &PathBuf) -> std::io::Result<()> {
        if !config_file_path.exists() {
            // Make sure before write the file, the directory path exists
            if let Some(parent) = config_file_path.parent() {
                println!(
                    "Validating existence of '{}' and creating it if missing before copying '{CONFIG_FILE_NAME}' file…",
                    parent.display()
                );
                std::fs::create_dir_all(parent)?;
            }
            // Create the file
            std::fs::write(config_file_path, DEFAULT_CONFIG_TOML)?;
        }
        Ok(())
    }

    pub async fn init_stack(&self) -> Result<MigrationManager, DynError> {
        // Open ddbb connections and init tracing layer
        StackManager::setup(&self.0.name, &self.0.stack).await;
>>>>>>> 02f6e649
        Ok(MigrationManager::default())
    }

    pub fn migrations_backfill_ready(self) -> Vec<String> {
        self.0.backfill_ready
    }
}

#[async_trait]
impl<T> ConfigLoader<T> for MigrationConfig where T: DeserializeOwned + Send + Sync + Debug {}<|MERGE_RESOLUTION|>--- conflicted
+++ resolved
@@ -2,10 +2,7 @@
 use async_trait::async_trait;
 use nexus_common::file::ConfigLoader;
 use nexus_common::file::ConfigReader;
-<<<<<<< HEAD
-=======
 use nexus_common::file::CONFIG_FILE_NAME;
->>>>>>> 02f6e649
 use nexus_common::types::DynError;
 use nexus_common::StackConfig;
 use nexus_common::StackManager;
@@ -42,11 +39,6 @@
         Ok(MigrationBuilder(config))
     }
 
-<<<<<<< HEAD
-    pub async fn init_stack(&self) -> Result<MigrationManager, DynError> {
-        // Open ddbb connections and init tracing layer
-        StackManager::setup(&self.0.name, &self.0.stack).await?;
-=======
     fn check_if_file_exists(config_file_path: &PathBuf) -> std::io::Result<()> {
         if !config_file_path.exists() {
             // Make sure before write the file, the directory path exists
@@ -65,8 +57,7 @@
 
     pub async fn init_stack(&self) -> Result<MigrationManager, DynError> {
         // Open ddbb connections and init tracing layer
-        StackManager::setup(&self.0.name, &self.0.stack).await;
->>>>>>> 02f6e649
+        StackManager::setup(&self.0.name, &self.0.stack).await?;
         Ok(MigrationManager::default())
     }
 
