[package]
name = "nexusd"
version = "0.4.0"
edition = "2021"
description = "Nexus daemon"
homepage = "https://github.com/pubky/pubky-nexus"
repository = "https://github.com/pubky/pubky-nexus"
license = "MIT"

[dependencies]
<<<<<<< HEAD
async-trait = { workspace = true }
chrono = { workspace = true }
clap = { version = "4.5.35", features = ["derive"] }
neo4rs = { workspace = true }
=======
async-trait = "0.1.88"
chrono = { version = "0.4.39", default-features = false, features = ["clock"] }
clap = { version = "4.5.37", features = ["derive"] }
neo4rs = "0.8.0"
>>>>>>> e170cd6f
nexus-api = { version = "0.4.0", path = "../nexus-api" }
nexus-common = { version = "0.4.0", path = "../nexus-common" }
nexus-watcher = { version = "0.4.0", path = "../nexus-watcher" }
serde = { workspace = true }
tracing = { workspace = true }
tokio = { workspace = true }

[dev-dependencies]
tokio-shared-rt = "0.1"<|MERGE_RESOLUTION|>--- conflicted
+++ resolved
@@ -8,17 +8,10 @@
 license = "MIT"
 
 [dependencies]
-<<<<<<< HEAD
 async-trait = { workspace = true }
 chrono = { workspace = true }
-clap = { version = "4.5.35", features = ["derive"] }
+clap = { version = "4.5.37", features = ["derive"] }
 neo4rs = { workspace = true }
-=======
-async-trait = "0.1.88"
-chrono = { version = "0.4.39", default-features = false, features = ["clock"] }
-clap = { version = "4.5.37", features = ["derive"] }
-neo4rs = "0.8.0"
->>>>>>> e170cd6f
 nexus-api = { version = "0.4.0", path = "../nexus-api" }
 nexus-common = { version = "0.4.0", path = "../nexus-common" }
 nexus-watcher = { version = "0.4.0", path = "../nexus-watcher" }
