--- conflicted
+++ resolved
@@ -3,16 +3,12 @@
 use nexus_common::db::PubkyConnector;
 use nexus_common::get_files_dir_pathbuf;
 use nexus_common::get_files_dir_test_pathbuf;
-<<<<<<< HEAD
-use nexus_common::models::event::Event;
-=======
 use nexus_common::models::file::FileDetails;
->>>>>>> dd061990
 use nexus_common::models::homeserver::Homeserver;
 use nexus_common::models::traits::Collection;
 use nexus_common::types::DynError;
-use nexus_watcher::events::handle;
 use nexus_watcher::events::retry::event::RetryEvent;
+use nexus_watcher::events::Event;
 use nexus_watcher::events::Moderation;
 use nexus_watcher::service::EventProcessorRunner;
 use nexus_watcher::service::NexusWatcher;
@@ -363,16 +359,9 @@
     event_line: &str,
     moderation: Arc<Moderation>,
 ) -> Result<(), DynError> {
-<<<<<<< HEAD
-    let event = Event::parse_event(event_line, get_files_dir_pathbuf()).unwrap_or_default();
-
-    if let Some(event) = event {
-        handle(&event, moderation).await?
-=======
     match Event::parse_event(event_line, get_files_dir_pathbuf())? {
         Some(event) => event.clone().handle(moderation).await,
         None => Ok(()),
->>>>>>> dd061990
     }
 }
 
