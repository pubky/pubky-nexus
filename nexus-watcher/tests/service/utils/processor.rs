use std::sync::Arc;

use crate::service::utils::MockEventProcessorResult;
use nexus_common::types::DynError;
use nexus_watcher::events::TEventProcessor;
use tokio::sync::watch::Receiver;
use tokio::time::Duration;

pub struct MockEventProcessor {
    pub processor_status: MockEventProcessorResult,
    /// If set, this mock processor will return successfully after waiting for this amount of time
    pub sleep_duration: Option<Duration>,
    pub homeserver_id: String,
    pub shutdown_rx: Receiver<bool>,
}

#[async_trait::async_trait]
impl TEventProcessor for MockEventProcessor {
    async fn run(self: Arc<Self>) -> Result<(), DynError> {
<<<<<<< HEAD
        // Simulate a timeout/long-running work if needed, but be responsive to shutdown
        // This simulates the processing of event lines, which can take a while but can be interrupted by the shutdown signal
        if let Some(timeout) = self.timeout {
=======
        // If shutdown was already requested, exit immediately so callers can count it
        if *self.shutdown_rx.borrow() {
            return Err(EventProcessorError::ShutdownRequested.into());
        }

        // Simulate a long-running task if needed, but be responsive to shutdown
        if let Some(sleep_duration) = self.sleep_duration {
>>>>>>> bfbb2d02
            let mut shutdown_rx = self.shutdown_rx.clone();
            tokio::select! {
                _ = tokio::time::sleep(sleep_duration) => {},
                _ = shutdown_rx.changed() => {
                    return Ok(());
                }
            }
        }

        match &self.processor_status {
            MockEventProcessorResult::Success(_) => Ok(()),
            MockEventProcessorResult::Error(e) => Err(format!("{e}").into()),
            MockEventProcessorResult::Panic() => panic!("Event processor panicked: unknown error"),
        }
    }
}<|MERGE_RESOLUTION|>--- conflicted
+++ resolved
@@ -17,19 +17,9 @@
 #[async_trait::async_trait]
 impl TEventProcessor for MockEventProcessor {
     async fn run(self: Arc<Self>) -> Result<(), DynError> {
-<<<<<<< HEAD
-        // Simulate a timeout/long-running work if needed, but be responsive to shutdown
+        // Simulate a long-running task if needed, but be responsive to shutdown
         // This simulates the processing of event lines, which can take a while but can be interrupted by the shutdown signal
-        if let Some(timeout) = self.timeout {
-=======
-        // If shutdown was already requested, exit immediately so callers can count it
-        if *self.shutdown_rx.borrow() {
-            return Err(EventProcessorError::ShutdownRequested.into());
-        }
-
-        // Simulate a long-running task if needed, but be responsive to shutdown
         if let Some(sleep_duration) = self.sleep_duration {
->>>>>>> bfbb2d02
             let mut shutdown_rx = self.shutdown_rx.clone();
             tokio::select! {
                 _ = tokio::time::sleep(sleep_duration) => {},
