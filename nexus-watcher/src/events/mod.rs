--- conflicted
+++ resolved
@@ -1,13 +1,9 @@
-<<<<<<< HEAD
-use nexus_common::db::PubkyClient;
-use nexus_common::models::event::{Event, EventProcessorError, EventType};
-=======
-use errors::EventProcessorError;
 use nexus_common::db::PubkyConnector;
->>>>>>> dd061990
+use nexus_common::models::event::EventProcessorError;
 use nexus_common::types::DynError;
-use pubky_app_specs::{PubkyAppObject, Resource};
-use std::sync::Arc;
+use pubky_app_specs::{ParsedUri, PubkyAppObject, Resource};
+use serde::{Deserialize, Serialize};
+use std::{fmt, path::PathBuf, sync::Arc};
 use tracing::debug;
 
 pub mod handlers;
@@ -16,73 +12,91 @@
 
 pub use moderation::Moderation;
 
-pub async fn handle(event: &Event, moderation: Arc<Moderation>) -> Result<(), DynError> {
-    match event.event_type {
-        EventType::Put => handle_put_event(event, moderation).await?,
-        EventType::Del => handle_del_event(event).await?,
-    };
-
-    event.store_event().await
+// Look for the end pattern after the start index, or use the end of the string if not found
+#[derive(Debug, Clone, Serialize, Deserialize, PartialEq)]
+pub enum EventType {
+    Put,
+    Del,
 }
 
-/// Handles a PUT event by fetching the blob from the homeserver
-/// and using the importer to convert it to a PubkyAppObject.
-pub async fn handle_put_event(event: &Event, moderation: Arc<Moderation>) -> Result<(), DynError> {
-    debug!("Handling PUT event for URI: {}", event.uri);
+impl fmt::Display for EventType {
+    fn fmt(&self, f: &mut fmt::Formatter<'_>) -> fmt::Result {
+        let upper_case_str = match self {
+            EventType::Put => "PUT",
+            EventType::Del => "DEL",
+        };
+        write!(f, "{upper_case_str}")
+    }
+}
 
-    let response;
-    {
-        let pubky_client =
-            PubkyClient::get().map_err(|e| EventProcessorError::PubkyClientError {
-                message: e.to_string(),
-            })?;
+#[derive(Debug, Clone)]
+pub struct Event {
+    pub uri: String,
+    pub event_type: EventType,
+    pub parsed_uri: ParsedUri,
+    pub files_path: PathBuf,
+}
 
-        response = match pubky_client.get(&event.uri).send().await {
-            Ok(response) => response,
-            Err(e) => {
-                return Err(EventProcessorError::PubkyClientError {
-                    message: format!("{e}"),
+impl Event {
+    pub fn parse_event(line: &str, files_path: PathBuf) -> Result<Option<Self>, DynError> {
+        debug!("New event: {}", line);
+        let parts: Vec<&str> = line.split(' ').collect();
+        if parts.len() != 2 {
+            return Err(EventProcessorError::InvalidEventLine {
+                message: format!("Malformed event line, {line}"),
+            }
+            .into());
+        }
+
+        let event_type = match parts[0] {
+            "PUT" => EventType::Put,
+            "DEL" => EventType::Del,
+            other => {
+                return Err(EventProcessorError::InvalidEventLine {
+                    message: format!("Unknown event type: {other}"),
                 }
                 .into())
             }
         };
-    } // drop the pubky_client lock
 
-    let blob = response.bytes().await?;
-    let resource = event.parsed_uri.resource.clone();
+        // Validate and parse the URI using pubky-app-specs
+        let uri = parts[1].to_string();
+        let parsed_uri = ParsedUri::try_from(uri.as_str()).map_err(|e| {
+            {
+                EventProcessorError::InvalidEventLine {
+                    message: format!("Cannot parse event URI: {e}"),
+                }
+            }
+        })?;
 
-    // Use the new importer from pubky-app-specs
-    let pubky_object = PubkyAppObject::from_resource(&resource, &blob).map_err(|e| {
-        EventProcessorError::PubkyClientError {
-            message: format!("The importer could not create PubkyAppObject from Uri and Blob: {e}"),
+        match parsed_uri.resource {
+            // Unknown resource
+            Resource::Unknown => {
+                return Err(EventProcessorError::InvalidEventLine {
+                    message: format!("Unknown resource in URI: {uri}"),
+                }
+                .into())
+            }
+            // Known resources not handled by Nexus
+            Resource::LastRead | Resource::Feed(_) | Resource::Blob(_) => return Ok(None),
+            _ => (),
+        };
+
+        Ok(Some(Event {
+            uri,
+            event_type,
+            parsed_uri,
+            files_path,
+        }))
+    }
+
+    pub async fn handle(self, moderation: Arc<Moderation>) -> Result<(), DynError> {
+        match self.event_type {
+            EventType::Put => self.handle_put_event(moderation).await,
+            EventType::Del => self.handle_del_event().await,
         }
-    })?;
+    }
 
-<<<<<<< HEAD
-    let user_id = event.parsed_uri.user_id.clone();
-    match (pubky_object, resource) {
-        (PubkyAppObject::User(user), Resource::User) => {
-            handlers::user::sync_put(user, user_id).await?
-        }
-        (PubkyAppObject::Post(post), Resource::Post(post_id)) => {
-            handlers::post::sync_put(post, user_id, post_id).await?
-        }
-        (PubkyAppObject::Follow(_follow), Resource::Follow(followee_id)) => {
-            handlers::follow::sync_put(user_id, followee_id).await?
-        }
-        (PubkyAppObject::Mute(_mute), Resource::Mute(muted_id)) => {
-            handlers::mute::sync_put(user_id, muted_id).await?
-        }
-        (PubkyAppObject::Bookmark(bookmark), Resource::Bookmark(bookmark_id)) => {
-            handlers::bookmark::sync_put(user_id, bookmark, bookmark_id).await?
-        }
-        (PubkyAppObject::Tag(tag), Resource::Tag(tag_id)) => {
-            if moderation.should_delete(&tag, user_id.clone()).await {
-                Moderation::apply_moderation(tag, event.files_path.clone()).await?
-            } else {
-                handlers::tag::sync_put(tag, user_id, tag_id).await?
-            }
-=======
     /// Handles a PUT event by fetching the blob from the homeserver
     /// and using the importer to convert it to a PubkyAppObject.
     pub async fn handle_put_event(self, moderation: Arc<Moderation>) -> Result<(), DynError> {
@@ -136,48 +150,13 @@
                 handlers::file::sync_put(file, self.uri, user_id, file_id, self.files_path).await?
             }
             other => debug!("Event type not handled, Resource: {other:?}"),
->>>>>>> dd061990
         }
-        (PubkyAppObject::File(file), Resource::File(file_id)) => {
-            handlers::file::sync_put(
-                file,
-                event.uri.clone(),
-                user_id,
-                file_id,
-                event.files_path.clone(),
-            )
-            .await?
-        }
-        other => {
-            debug!("Event type not handled, Resource: {:?}", other);
-        }
+        Ok(())
     }
-    Ok(())
-}
 
-/// Handles a DEL event by deleting the corresponding resource from the database.
-pub async fn handle_del_event(event: &Event) -> Result<(), DynError> {
-    debug!("Handling DEL event for URI: {}", event.uri);
+    pub async fn handle_del_event(self) -> Result<(), DynError> {
+        debug!("Handling DEL event for URI: {}", self.uri);
 
-<<<<<<< HEAD
-    let user_id = event.parsed_uri.user_id.clone();
-    match &event.parsed_uri.resource {
-        Resource::User => handlers::user::del(user_id).await?,
-        Resource::Post(post_id) => handlers::post::del(user_id, post_id.clone()).await?,
-        Resource::Follow(followee_id) => {
-            handlers::follow::del(user_id, followee_id.clone()).await?
-        }
-        Resource::Mute(muted_id) => handlers::mute::del(user_id, muted_id.clone()).await?,
-        Resource::Bookmark(bookmark_id) => {
-            handlers::bookmark::del(user_id, bookmark_id.clone()).await?
-        }
-        Resource::Tag(tag_id) => handlers::tag::del(user_id, tag_id.clone()).await?,
-        Resource::File(file_id) => {
-            handlers::file::del(&user_id, file_id.clone(), event.files_path.clone()).await?
-        }
-        other => {
-            debug!("DEL event type not handled for resource: {:?}", other);
-=======
         let user_id = self.parsed_uri.user_id;
         match self.parsed_uri.resource {
             Resource::User => handlers::user::del(user_id).await?,
@@ -192,8 +171,7 @@
                 handlers::file::del(&user_id, file_id, self.files_path).await?
             }
             other => debug!("DEL event type not handled for resource: {other:?}"),
->>>>>>> dd061990
         }
+        Ok(())
     }
-    Ok(())
 }