--- conflicted
+++ resolved
@@ -103,26 +103,8 @@
     pub async fn handle_put_event(self, moderation: Arc<Moderation>) -> Result<(), DynError> {
         debug!("Handling PUT event for URI: {}", self.uri);
 
-<<<<<<< HEAD
         let pubky = PubkyConnector::get()?;
         let response = pubky.public_storage().get(&self.uri).await?;
-=======
-        let response = {
-            let pubky_client =
-                PubkyClient::get().map_err(|e| EventProcessorError::PubkyClientError {
-                    message: e.to_string(),
-                })?;
-
-            match pubky_client.get(&self.uri).send().await {
-                Ok(response) => response,
-                Err(e) => {
-                    return Err(EventProcessorError::PubkyClientError {
-                        message: format!("{e}"),
-                    }
-                    .into())
-                }
-            }
-        }; // drop the pubky_client lock
 
         if !response.status().is_success() {
             let status = response.status();
@@ -131,15 +113,9 @@
                 .await
                 .unwrap_or_else(|_| "<unable to read body>".to_string());
 
-            return Err(EventProcessorError::PubkyClientError {
-                message: format!(
-                    "Failed to fetch resource {}: HTTP {} - {}",
-                    self.uri, status, body
-                ),
-            }
-            .into());
+            let err_msg = format!("Fetch resource failed {}: HTTP {status} - {body}", self.uri);
+            return Err(EventProcessorError::client_error(err_msg))?;
         }
->>>>>>> da62f50a
 
         let blob = response.bytes().await?;
         let resource = self.parsed_uri.resource;
