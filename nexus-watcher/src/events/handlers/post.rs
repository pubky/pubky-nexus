use crate::events::errors::EventProcessorError;
use crate::events::retry::event::RetryEvent;
use crate::handle_indexing_results;
use nexus_common::db::kv::{JsonAction, ScoreAction};
use nexus_common::db::queries::get::post_is_safe_to_delete;
use nexus_common::db::{exec_single_row, execute_graph_operation, OperationOutcome, PubkyClient};
use nexus_common::db::{queries, RedisOps};
use nexus_common::models::homeserver::Homeserver;
use nexus_common::models::notification::{Notification, PostChangedSource, PostChangedType};
use nexus_common::models::post::{
    PostCounts, PostDetails, PostRelationships, PostStream, POST_TOTAL_ENGAGEMENT_KEY_PARTS,
};
use nexus_common::models::user::{UserCounts, UserDetails};
use nexus_common::types::DynError;
use pubky::PublicKey;
use pubky_app_specs::{
    user_uri_builder, ParsedUri, PubkyAppPost, PubkyAppPostKind, PubkyId, Resource,
};
use tracing::debug;

use super::utils::post_relationships_is_reply;

pub async fn sync_put(
    post: PubkyAppPost,
    author_id: PubkyId,
    post_id: String,
) -> Result<(), DynError> {
    debug!("Indexing new post: {}/{}", author_id, post_id);
    // Create PostDetails object
    let post_details = PostDetails::from_homeserver(post.clone(), &author_id, &post_id).await?;
    // We avoid indexing replies into global feed sorted sets
    let is_reply = post.parent.is_some();
    // PRE-INDEX operation, identify the post relationship
    let mut post_relationships = PostRelationships::from_homeserver(&post);

    let existed = match post_details.put_to_graph(&post_relationships).await? {
        OperationOutcome::CreatedOrDeleted => false,
        OperationOutcome::Updated => true,
        OperationOutcome::MissingDependency => {
            let mut dependency_event_keys = Vec::new();
            if let Some(replied_to_uri) = &post_relationships.replied {
                let reply_dependency = RetryEvent::generate_index_key(replied_to_uri)
                    // This block is unlikely to be reached, as it would typically fail during the validation process
<<<<<<< HEAD
                    .unwrap_or_else(|| replied_uri.clone());
                dependency.push(reply_dependency);

                if let Err(e) = maybe_ingest_homeserver_for_post(replied_uri).await {
                    tracing::error!("Failed to ingest homeserver: {e}");
                }
=======
                    .unwrap_or_else(|| replied_to_uri.clone());
                dependency_event_keys.push(reply_dependency);
>>>>>>> 426d61c2
            }
            if let Some(reposted_uri) = &post_relationships.reposted {
                let reply_dependency = RetryEvent::generate_index_key(reposted_uri)
                    // This block is unlikely to be reached, as it would typically fail during the validation process
                    .unwrap_or_else(|| reposted_uri.clone());
<<<<<<< HEAD
                dependency.push(reply_dependency);

                if let Err(e) = maybe_ingest_homeserver_for_post(reposted_uri).await {
                    tracing::error!("Failed to ingest homeserver: {e}");
                }
=======
                dependency_event_keys.push(reply_dependency);
>>>>>>> 426d61c2
            }
            if dependency_event_keys.is_empty() {
                let author_uri = user_uri_builder(author_id.to_string());
                if let Some(key) = RetryEvent::generate_index_key(&author_uri) {
                    dependency_event_keys.push(key);
                }
            }
            return Err(EventProcessorError::missing_dependencies(dependency_event_keys).into());
        }
    };

    if existed {
        // If the post existed, let's confirm this is an edit. Is the content different?
        let existing_details = PostDetails::get_from_index(&author_id, &post_id)
            .await?
            .ok_or("An existing post in graph, could not be retrieved from index")?;
        if existing_details.content != post_details.content {
            sync_edit(post, author_id, post_id, post_details).await?;
        }
        return Ok(());
    }

    // IMPORTANT: Handle the mentions before traverse the graph (reindex_post) for that post
    // Handle "MENTIONED" relationships
    put_mentioned_relationships(
        &author_id,
        &post_id,
        &post_details.content,
        &mut post_relationships,
    )
    .await?;

    for mentioned_user_id in &post_relationships.mentioned {
        if let Err(e) = maybe_ingest_homeserver_for_user(mentioned_user_id).await {
            tracing::error!("Failed to ingest homeserver: {e}");
        }
    }

    // SAVE TO INDEX - PHASE 1, update post counts
    let indexing_results = tokio::join!(
        // TODO: Use SCARD on a set for unique tag count to avoid race conditions in parallel processing
        async {
            // Create post counts index
            // If new post (no existing counts) save a new PostCounts.
            if PostCounts::get_from_index(&author_id, &post_id)
                .await?
                .is_none()
            {
                PostCounts::default()
                    .put_to_index(&author_id, &post_id, is_reply)
                    .await?
            }
            Ok::<(), DynError>(())
        },
        // TODO: Use SCARD on a set for unique tag count to avoid race conditions in parallel processing
        // Update user counts with the new post
        UserCounts::update(&author_id, "posts", JsonAction::Increment(1), None),
        async {
            if is_reply {
                UserCounts::update(&author_id, "replies", JsonAction::Increment(1), None).await?;
            };
            Ok::<(), DynError>(())
        }
    );

    handle_indexing_results!(indexing_results.0, indexing_results.1, indexing_results.2);

    // Use that index wrapper to add a post reply
    let mut reply_parent_post_key_wrapper: Option<(String, String)> = None;

    // PHASE 2: Process POST REPLIES indexes
    if let Some(replied_uri) = &post_relationships.replied {
        let parsed_uri = ParsedUri::try_from(replied_uri.as_str())?;

        let parent_author_id = parsed_uri.user_id;
        let parent_post_id = match parsed_uri.resource {
            Resource::Post(id) => id,
            _ => return Err("Replied URI is not a Post resource".into()),
        };

        // Define the reply parent key to index the reply later
        reply_parent_post_key_wrapper =
            Some((parent_author_id.to_string(), parent_post_id.clone()));

        let parent_post_key_parts: &[&str; 2] = &[&parent_author_id, &parent_post_id];

        let indexing_results = tokio::join!(
            PostCounts::update_index_field(
                parent_post_key_parts,
                "replies",
                JsonAction::Increment(1),
                None
            ),
            async {
                if !post_relationships_is_reply(&parent_author_id, &parent_post_id).await? {
                    PostStream::put_score_index_sorted_set(
                        &POST_TOTAL_ENGAGEMENT_KEY_PARTS,
                        parent_post_key_parts,
                        ScoreAction::Increment(1.0),
                    )
                    .await?;
                }
                Ok::<(), DynError>(())
            },
            PostStream::add_to_post_reply_sorted_set(
                parent_post_key_parts,
                &author_id,
                &post_id,
                post_details.indexed_at,
            ),
            Notification::new_post_reply(
                &author_id,
                replied_uri,
                &post_details.uri,
                &parent_author_id,
            )
        );

        handle_indexing_results!(
            indexing_results.0,
            indexing_results.1,
            indexing_results.2,
            indexing_results.3
        );
    }

    // PHASE 3: Process POST REPOSTS indexes
    if let Some(reposted_uri) = &post_relationships.reposted {
        let parsed_uri = ParsedUri::try_from(reposted_uri.as_str())?;

        let parent_author_id = parsed_uri.user_id;
        let parent_post_id = match parsed_uri.resource {
            Resource::Post(id) => id,
            _ => return Err("Reposted uri is not a Post resource".into()),
        };

        let parent_post_key_parts: &[&str; 2] = &[&parent_author_id, &parent_post_id];
        let indexing_results = tokio::join!(
            PostCounts::update_index_field(
                parent_post_key_parts,
                "reposts",
                JsonAction::Increment(1),
                None
            ),
            async {
                // Post replies cannot be included in the total engagement index after they receive a reply
                if !post_relationships_is_reply(&parent_author_id, &parent_post_id).await? {
                    PostStream::put_score_index_sorted_set(
                        &POST_TOTAL_ENGAGEMENT_KEY_PARTS,
                        parent_post_key_parts,
                        ScoreAction::Increment(1.0),
                    )
                    .await?;
                }
                Ok::<(), DynError>(())
            },
            Notification::new_repost(
                &author_id,
                reposted_uri,
                &post_details.uri,
                &parent_author_id,
            )
        );

        handle_indexing_results!(indexing_results.0, indexing_results.1, indexing_results.2);
    }

    // PHASE 4: Add post related content
    let indexing_results = tokio::join!(
        post_relationships.put_to_index(&author_id, &post_id),
        post_details.put_to_index(&author_id, reply_parent_post_key_wrapper, false)
    );

    handle_indexing_results!(indexing_results.0, indexing_results.1);

    Ok(())
}

async fn sync_edit(
    post: PubkyAppPost,
    author_id: PubkyId,
    post_id: String,
    post_details: PostDetails,
) -> Result<(), DynError> {
    // Construct the URI of the post that changed
    let changed_uri = format!("pubky://{author_id}/pub/pubky.app/posts/{post_id}");

    // Update content of PostDetails!
    if let Err(e) = post_details.put_to_index(&author_id, None, true).await {
        return Err(EventProcessorError::IndexWriteFailed {
            message: format!("post edit failed - {:?}", e.to_string()),
        }
        .into());
    };

    // Notifications
    // Determine the change type
    let change_type = if post_details.content == *"[DELETED]" {
        PostChangedType::Deleted
    } else {
        PostChangedType::Edited
    };

    // Send notifications to users who interacted with the post
    Notification::changed_post(&author_id, &post_id, &changed_uri, &change_type).await?;

    // Handle "A reply to your post was edited/deleted"
    if let Some(parent) = post.parent {
        let parsed_parent = ParsedUri::try_from(parent.as_str())?;
        Notification::post_children_changed(
            &author_id,
            &parent,
            &parsed_parent.user_id,
            &changed_uri,
            PostChangedSource::Reply,
            &change_type,
        )
        .await?;
    };

    Ok(())
}

// Helper function to handle "MENTIONED" relationships on the post content
pub async fn put_mentioned_relationships(
    author_id: &PubkyId,
    post_id: &str,
    content: &str,
    relationships: &mut PostRelationships,
) -> Result<(), DynError> {
    let prefix = "pk:";
    let user_id_len = 52;

    for (start_idx, _) in content.match_indices(prefix) {
        let user_id_start = start_idx + prefix.len();

        // Try to extract and validate the user_id_candidate
        if let Some(user_id_candidate) = content.get(user_id_start..user_id_start + user_id_len) {
            if let Ok(pubky_id) = PubkyId::try_from(user_id_candidate) {
                // Create the MENTIONED relationship in the graph
                let query =
                    queries::put::create_mention_relationship(author_id, post_id, &pubky_id);
                exec_single_row(query).await?;
                if let Some(mentioned_user_id) =
                    Notification::new_mention(author_id, &pubky_id, post_id).await?
                {
                    //mention_users.push(mentioned_user_id);
                    relationships.mentioned.push(mentioned_user_id);
                }
            }
        }
    }

    Ok(())
}

pub async fn del(author_id: PubkyId, post_id: String) -> Result<(), DynError> {
    debug!("Deleting post: {}/{}", author_id, post_id);

    // Graph query to check if there is any edge at all to this post other than AUTHORED, is a reply or is a repost.
    let query = post_is_safe_to_delete(&author_id, &post_id);

    // If there is none other relationship (OperationOutcome::CreatedOrDeleted), we delete from graph and redis.
    // But if there is any (OperationOutcome::Updated), then we simply update the post with keyword content [DELETED].
    // A deleted post is a post whose content is EXACTLY `"[DELETED]"`
    match execute_graph_operation(query).await? {
        OperationOutcome::CreatedOrDeleted => sync_del(author_id, post_id).await?,
        OperationOutcome::Updated => {
            let existing_relationships = PostRelationships::get_by_id(&author_id, &post_id).await?;
            let parent = match existing_relationships {
                Some(relationships) => relationships.replied,
                None => None,
            };

            // We store a dummy that is still a reply if it was one already.
            let dummy_deleted_post = PubkyAppPost {
                content: "[DELETED]".to_string(),
                parent,
                embed: None,
                kind: PubkyAppPostKind::Short,
                attachments: None,
            };

            sync_put(dummy_deleted_post, author_id, post_id).await?;
        }
        OperationOutcome::MissingDependency => return Err(EventProcessorError::SkipIndexing.into()),
    };

    Ok(())
}

pub async fn sync_del(author_id: PubkyId, post_id: String) -> Result<(), DynError> {
    let deleted_uri = format!("pubky://{author_id}/pub/pubky.app/posts/{post_id}");

    let post_relationships = PostRelationships::get_by_id(&author_id, &post_id).await?;
    // If the post is reply, cannot delete from the main feeds
    // In the main feed, we just include the root posts and reposts
    // It could be a situation that relationship would not exist and we will treat the post as a not reply
    let is_reply =
        matches!(&post_relationships, Some(relationship) if relationship.replied.is_some());

    // DELETE TO INDEX - PHASE 1, decrease post counts
    let indexing_results = tokio::join!(
        PostCounts::delete(&author_id, &post_id, !is_reply),
        UserCounts::update(&author_id, "posts", JsonAction::Decrement(1), None),
        async {
            if is_reply {
                UserCounts::update(&author_id, "replies", JsonAction::Decrement(1), None).await?;
            };
            Ok::<(), DynError>(())
        }
    );

    handle_indexing_results!(indexing_results.0, indexing_results.1, indexing_results.2);

    // Use that index wrapper to delete a post reply
    let mut reply_parent_post_key_wrapper: Option<[String; 2]> = None;

    if let Some(relationships) = post_relationships {
        // PHASE 2: Process POST REPLIES indexes
        // Decrement counts for parent post if replied
        if let Some(replied) = relationships.replied {
            let parsed_uri = ParsedUri::try_from(replied.as_str())?;
            let parent_user_id = parsed_uri.user_id;
            let parent_post_id = match parsed_uri.resource {
                Resource::Post(id) => id,
                _ => return Err("Replied uri is not a Post resource".into()),
            };

            let parent_post_key_parts: [&str; 2] = [&parent_user_id, &parent_post_id];
            reply_parent_post_key_wrapper =
                Some([parent_user_id.to_string(), parent_post_id.clone()]);

            let indexing_results = tokio::join!(
                PostCounts::update_index_field(
                    &parent_post_key_parts,
                    "replies",
                    JsonAction::Decrement(1),
                    None
                ),
                async {
                    // Post replies cannot be included in the total engagement index after the reply is deleted
                    if !post_relationships_is_reply(&parent_user_id, &parent_post_id).await? {
                        PostStream::put_score_index_sorted_set(
                            &POST_TOTAL_ENGAGEMENT_KEY_PARTS,
                            &parent_post_key_parts,
                            ScoreAction::Decrement(1.0),
                        )
                        .await?;
                    }
                    Ok::<(), DynError>(())
                },
                // Notification: "A reply to your post was deleted"
                Notification::post_children_changed(
                    &author_id,
                    &replied,
                    &parent_user_id,
                    &deleted_uri,
                    PostChangedSource::Reply,
                    &PostChangedType::Deleted,
                )
            );

            handle_indexing_results!(indexing_results.0, indexing_results.1, indexing_results.2);
        }
        // PHASE 3: Process POST REPOSTED indexes
        // Decrement counts for resposted post if existed
        if let Some(reposted) = relationships.reposted {
            let parsed_uri = ParsedUri::try_from(reposted.as_str())?;
            let parent_post_id = match parsed_uri.resource {
                Resource::Post(id) => id,
                _ => return Err("Reposted uri is not a Post resource".into()),
            };

            let parent_post_key_parts: &[&str] = &[&parsed_uri.user_id, &parent_post_id];

            let indexing_results = tokio::join!(
                PostCounts::update_index_field(
                    parent_post_key_parts,
                    "reposts",
                    JsonAction::Decrement(1),
                    None
                ),
                async {
                    // Post replies cannot be included in the total engagement index after the repost is deleted
                    if !post_relationships_is_reply(&parsed_uri.user_id, &parent_post_id).await? {
                        PostStream::put_score_index_sorted_set(
                            &POST_TOTAL_ENGAGEMENT_KEY_PARTS,
                            parent_post_key_parts,
                            ScoreAction::Decrement(1.0),
                        )
                        .await?;
                    }
                    Ok::<(), DynError>(())
                },
                // Notification: "A repost of your post was deleted"
                Notification::post_children_changed(
                    &author_id,
                    &reposted,
                    &parsed_uri.user_id,
                    &deleted_uri,
                    PostChangedSource::Repost,
                    &PostChangedType::Deleted,
                )
            );

            handle_indexing_results!(indexing_results.0, indexing_results.1, indexing_results.2);
        }
    }
    let indexing_results = tokio::join!(
        PostDetails::delete(&author_id, &post_id, reply_parent_post_key_wrapper),
        PostRelationships::delete(&author_id, &post_id)
    );

    handle_indexing_results!(indexing_results.0, indexing_results.1);

    Ok(())
}

/// If a referenced post is hosted on a new, unknown homeserver, this method triggers ingestion of that homeserver.
///
/// ### Arguments
///
/// - `referenced_post_uri`: The parent post (if current post is a reply to it), or a reposted post (if current post is a Repost)
async fn maybe_ingest_homeserver_for_post(referenced_post_uri: &str) -> Result<(), DynError> {
    let parsed_post_uri = ParsedUri::try_from(referenced_post_uri)?;
    let ref_post_author_id = parsed_post_uri.user_id.as_str();

    maybe_ingest_homeserver_for_user(ref_post_author_id).await
}

/// If a referenced user is using a new, unknown homeserver, this method triggers ingestion of that homeserver.
///
/// ### Arguments
///
/// - `referenced_user_uri`: The URI of the referenced user
async fn maybe_ingest_homeserver_for_user(referenced_user_id: &str) -> Result<(), DynError> {
    let pubky_client = PubkyClient::get()?;

    if UserDetails::get_by_id(referenced_user_id).await?.is_some() {
        tracing::debug!("Skipping homeserver ingestion: author {referenced_user_id} already known");
        return Ok(());
    }

    let ref_post_author_pk = referenced_user_id.parse::<PublicKey>()?;
    let Some(ref_post_author_hs) = pubky_client.get_homeserver(&ref_post_author_pk).await else {
        tracing::warn!("Skipping homeserver ingestion: author {ref_post_author_pk} has no published homeserver");
        return Ok(());
    };

    let hs_pk = PubkyId::try_from(&ref_post_author_hs)?;
    if let Ok(Some(_)) = Homeserver::get_by_id(hs_pk.clone()).await {
        tracing::warn!("Skipping homeserver ingestion: author {ref_post_author_pk} not yet known, but their homeserver is known");
        return Ok(());
    }

    Homeserver::new(hs_pk.clone())
        .put_to_graph()
        .await
        .inspect(|_| tracing::info!("Ingested homeserver {hs_pk}"))
        .inspect_err(|e| tracing::error!("Failed to ingest homeserver {hs_pk}: {e}"))
}<|MERGE_RESOLUTION|>--- conflicted
+++ resolved
@@ -41,31 +41,22 @@
             if let Some(replied_to_uri) = &post_relationships.replied {
                 let reply_dependency = RetryEvent::generate_index_key(replied_to_uri)
                     // This block is unlikely to be reached, as it would typically fail during the validation process
-<<<<<<< HEAD
-                    .unwrap_or_else(|| replied_uri.clone());
-                dependency.push(reply_dependency);
-
-                if let Err(e) = maybe_ingest_homeserver_for_post(replied_uri).await {
+                    .unwrap_or_else(|| replied_to_uri.clone());
+                dependency_event_keys.push(reply_dependency);
+
+                if let Err(e) = maybe_ingest_homeserver_for_post(replied_to_uri).await {
                     tracing::error!("Failed to ingest homeserver: {e}");
                 }
-=======
-                    .unwrap_or_else(|| replied_to_uri.clone());
-                dependency_event_keys.push(reply_dependency);
->>>>>>> 426d61c2
             }
             if let Some(reposted_uri) = &post_relationships.reposted {
                 let reply_dependency = RetryEvent::generate_index_key(reposted_uri)
                     // This block is unlikely to be reached, as it would typically fail during the validation process
                     .unwrap_or_else(|| reposted_uri.clone());
-<<<<<<< HEAD
-                dependency.push(reply_dependency);
+                dependency_event_keys.push(reply_dependency);
 
                 if let Err(e) = maybe_ingest_homeserver_for_post(reposted_uri).await {
                     tracing::error!("Failed to ingest homeserver: {e}");
                 }
-=======
-                dependency_event_keys.push(reply_dependency);
->>>>>>> 426d61c2
             }
             if dependency_event_keys.is_empty() {
                 let author_uri = user_uri_builder(author_id.to_string());
