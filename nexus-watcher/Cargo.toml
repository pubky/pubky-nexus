[package]
name = "nexus-watcher"
version = "0.4.1"
edition = "2021"
description = "Nexus Watcher constructs a social graph out of all of the events on pubky-core homeservers"
homepage = "https://github.com/pubky/pubky-nexus"
repository = "https://github.com/pubky/pubky-nexus"
license = "MIT"

[dependencies]
async-trait = { workspace = true }
chrono = { workspace = true }
neo4rs = { workspace = true }
opentelemetry = { workspace = true }
pubky = { workspace = true }
pubky-app-specs = { workspace = true }
nexus-common = { version = "0.4.1", path = "../nexus-common" }
serde = { workspace = true }
serde_json = { workspace = true }
thiserror = { workspace = true }
tokio = { workspace = true }
tracing = { workspace = true }

[dev-dependencies]
anyhow = "1.0.98"
httpc-test = "0.1.10"
<<<<<<< HEAD
pubky-testnet = { workspace = true }
rand = "0.9.1"
=======
pubky-testnet = "0.5.1"
rand = "0.9.2"
>>>>>>> dea03191
rand_distr = "0.5.1"
tokio-shared-rt = "0.1"
reqwest = "0.12.22"<|MERGE_RESOLUTION|>--- conflicted
+++ resolved
@@ -24,13 +24,8 @@
 [dev-dependencies]
 anyhow = "1.0.98"
 httpc-test = "0.1.10"
-<<<<<<< HEAD
 pubky-testnet = { workspace = true }
-rand = "0.9.1"
-=======
-pubky-testnet = "0.5.1"
 rand = "0.9.2"
->>>>>>> dea03191
 rand_distr = "0.5.1"
 tokio-shared-rt = "0.1"
 reqwest = "0.12.22"