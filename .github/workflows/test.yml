name: Tests

on:
  workflow_dispatch:
  workflow_call:
  push:
    branches: ["main"]
  pull_request:
    branches:
      - main

jobs:
  test:
    runs-on: ubuntu-latest
    timeout-minutes: 20
    concurrency:
      group: ${{ github.workflow }}-${{ github.ref }}
      cancel-in-progress: true
    steps:
      - name: Checkout repository
        uses: actions/checkout@v4

      - name: Set up Rust
        uses: actions-rs/toolchain@v1
        with:
          toolchain: stable
          target: x86_64-unknown-linux-gnu
          profile: minimal
          override: true

      # - name: Cache Cargo build
      #   uses: actions/cache@v3
      #   with:
      #     path: target
      #     key: ${{ runner.os }}-cargo-build-${{ hashFiles('**/Cargo.lock') }}
      #     restore-keys: |
      #       ${{ runner.os }}-cargo-build-

      - uses: taiki-e/install-action@v2
        with:
          tool: cargo-nextest

      - name: Copy environment variables
        run: cp .env-sample .env

      - name: Set up Docker Compose
        working-directory: docker
        run: docker compose --env-file .env-sample up -d

      - name: Wait for services to be ready
        run: |
          until nc -zv 127.0.0.1 6379; do
            echo "Waiting for Redis to be ready..."
            sleep 1
          done
          until curl -sS http://localhost:7474; do
            echo "Waiting for Neo4j to be ready..."
            sleep 1
          done

      - name: Load Mock Data
        run: cargo run --bin mockdb

<<<<<<< HEAD
      - name: Install dependencies
        run: sudo apt install -y imagemagick
        
=======
>>>>>>> 101db095
      - name: Run integration tests
        run: cargo nextest run --no-fail-fast

      - name: Tear down Docker Compose
        if: always()
        working-directory: docker
        run: docker compose down --volumes<|MERGE_RESOLUTION|>--- conflicted
+++ resolved
@@ -58,15 +58,12 @@
             sleep 1
           done
 
+      - name: Install dependencies
+        run: sudo apt install -y imagemagick
+
       - name: Load Mock Data
         run: cargo run --bin mockdb
-
-<<<<<<< HEAD
-      - name: Install dependencies
-        run: sudo apt install -y imagemagick
         
-=======
->>>>>>> 101db095
       - name: Run integration tests
         run: cargo nextest run --no-fail-fast
 
