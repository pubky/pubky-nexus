<<<<<<< HEAD
use crate::routes;
=======
use crate::{routes, Config};
use axum_server::{Handle, Server};
>>>>>>> 9cf8103d
use nexus_common::db::DatabaseConfig;
use nexus_common::file::ConfigReader;
use nexus_common::types::DynError;
<<<<<<< HEAD
use nexus_common::{ApiConfig, StackManager};
use nexus_common::{Level, StackConfig};
=======
use nexus_common::StackManager;
use nexus_common::{Config as StackConfig, ConfigLoader, Level};
use std::time::Duration;
>>>>>>> 9cf8103d
use std::{fmt::Debug, net::SocketAddr, path::PathBuf};
use tokio::net::TcpListener;
use tokio::signal;
use tracing::{debug, error, info};

#[derive(Debug, Default)]
pub struct NexusApiBuilder(pub ApiConfig);

impl NexusApiBuilder {
    /// Creates a `NexusWatcherBuilder` instance with the given configuration and stack settings.
    pub fn with_stack(mut config: ApiConfig, stack: &StackConfig) -> Self {
        config.stack = stack.clone();
        Self(config)
    }

    /// Sets the service name for observability (tracing, logging, monitoring)
    pub fn name(&mut self, name: String) -> &mut Self {
        self.0.name = name;

        self
    }

    /// Configures the logging level for the service, determining verbosity and log output
    pub fn log_level(&mut self, log_level: Level) -> &mut Self {
        self.0.stack.log_level = log_level;

        self
    }

    /// Sets the server's listening address for incoming connections
    pub fn public_addr(&mut self, addr: SocketAddr) -> &mut Self {
        self.0.public_addr = addr;

        self
    }

    /// Sets the directory for storing static files on the server
    pub fn files_path(&mut self, files_path: PathBuf) -> &mut Self {
        self.0.stack.files_path = files_path;

        self
    }

    /// Sets the OpenTelemetry endpoint for tracing and monitoring
    pub fn otlp_endpoint(&mut self, otlp_endpoint: Option<String>) -> &mut Self {
        self.0.stack.otlp_endpoint = otlp_endpoint;

        self
    }

    /// Sets the database configuration, including graph database and Redis settings
    pub fn db(&mut self, db: DatabaseConfig) -> &mut Self {
        self.0.stack.db = db;

        self
    }

    /// Opens ddbb connections and initialises tracing layer (if provided in config)
    pub async fn init_stack(&self) -> Result<(), DynError> {
        StackManager::setup(&self.0.name, &self.0.stack).await;
        Ok(())
    }

    pub async fn start(self) -> Result<(), DynError> {
        if let Err(e) = self.init_stack().await {
            tracing::error!("Failed to initialize stack: {}", e);
            return Err(e);
        }

        if let Err(e) = NexusApi::start(self.0, None).await {
            tracing::error!("Failed to start Nexus API: {}", e);
            return Err(e);
        }

        Ok(())
    }

    /// Nexus API server for integration tests
    pub async fn start_test(self, listener: TcpListener) -> Result<(), DynError> {
        NexusApi::start(self.0, Some(listener)).await
    }
}

pub struct NexusApi {}

impl NexusApi {
    /// Creates a new instance with default configuration
    pub fn builder() -> NexusApiBuilder {
        NexusApiBuilder::default()
    }

    /// Loads the configuration from a file and starts the Nexus API
    pub async fn start_from_path(config_file: PathBuf) -> Result<(), DynError> {
        // let config = Config::load(&config_file).await.map_err(|e| {
        //     error!("Failed to load config file {:?}: {}", config_file, e);
        //     e
        // })?;
        let config = ApiConfig::read_config_file(config_file).await?;
        NexusApiBuilder(config).start().await
    }

    /// It sets up the necessary routes, binds to the specified address (if no
    /// listener is provided), and starts the Axum server
    pub async fn start(config: ApiConfig, listener: Option<TcpListener>) -> Result<(), DynError> {
        // Create all the routes of the API
        let app = routes::routes(config.stack.files_path.clone());
        debug!(?config, "Running NexusAPI with");

        let listener = match listener {
            Some(l) => l,
            None => TcpListener::bind(config.public_addr).await.map_err(|e| {
                error!("Failed to bind to {:?}: {}", config.public_addr, e);
                e
            })?,
        };
        let addr = listener.local_addr().unwrap_or_else(|e| {
            panic!("Failed to get local address after binding: {}", e);
        });
        info!("Listening on {:?}", addr);

        let std_listener = listener.into_std()?;

        // Create a shutdown handle
        let handle = Handle::new();

        let server = Server::from_tcp(std_listener)
            .handle(handle.clone()) // attach the handle
            .serve(app.into_make_service());

        // Spawn a task that waits for Ctrl+C and then tells the handle to shut down
        tokio::spawn(async move {
            signal::ctrl_c()
                .await
                .expect("Failed to hook up Ctrl+C handler");
            info!("SIGINT received, starting graceful shutdown...");
            handle.graceful_shutdown(Some(Duration::from_secs(30)));
        });
        // Spin up the server
        server.await.map_err(Into::into)
    }
}<|MERGE_RESOLUTION|>--- conflicted
+++ resolved
@@ -1,20 +1,11 @@
-<<<<<<< HEAD
 use crate::routes;
-=======
-use crate::{routes, Config};
 use axum_server::{Handle, Server};
->>>>>>> 9cf8103d
 use nexus_common::db::DatabaseConfig;
 use nexus_common::file::ConfigReader;
 use nexus_common::types::DynError;
-<<<<<<< HEAD
 use nexus_common::{ApiConfig, StackManager};
 use nexus_common::{Level, StackConfig};
-=======
-use nexus_common::StackManager;
-use nexus_common::{Config as StackConfig, ConfigLoader, Level};
 use std::time::Duration;
->>>>>>> 9cf8103d
 use std::{fmt::Debug, net::SocketAddr, path::PathBuf};
 use tokio::net::TcpListener;
 use tokio::signal;
@@ -108,10 +99,6 @@
 
     /// Loads the configuration from a file and starts the Nexus API
     pub async fn start_from_path(config_file: PathBuf) -> Result<(), DynError> {
-        // let config = Config::load(&config_file).await.map_err(|e| {
-        //     error!("Failed to load config file {:?}: {}", config_file, e);
-        //     e
-        // })?;
         let config = ApiConfig::read_config_file(config_file).await?;
         NexusApiBuilder(config).start().await
     }
