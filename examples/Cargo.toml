--- conflicted
+++ resolved
@@ -17,11 +17,6 @@
 nexus-common = { path = "../nexus-common" }
 nexus-webapi = { path = "../nexus-webapi" }
 nexus-watcher = { path = "../nexus-watcher" }
-<<<<<<< HEAD
-pubky-app-specs = "0.3.4"
+pubky-app-specs = { workspace = true }
 clap = { workspace = true }
-tracing = { workspace = true }
-=======
-pubky-app-specs = "0.3.5"
-clap = { workspace = true }
->>>>>>> d6510631
+tracing = { workspace = true }