[package]
name = "pubky-nexus"
version = "0.2.0"
edition = "2021"
description = "Nexus between homeservers and Pubky-App. Pubky-nexus constructs a social graph out of all of the events on pubky-core homeservers and exposes a social-media-like API capable of powerful Web-of-Trust inference."
homepage = "https://github.com/pubky"
repository = "https://github.com/pubky/pubky-nexus"
license = "MIT"
default-run = "service"
build = "build.rs"

[dependencies]
pkarr = { git = "https://github.com/Pubky/pkarr", branch = "v3", package = "pkarr", features = [
    "async",
] }
pubky = "0.3.0"
pubky-app-specs = { version = "0.2.1", features = ["openapi"] }
tokio = { version = "1.42.0", features = ["full"] }
axum = "0.7.9"
redis = { version = "0.27.6", features = ["tokio-comp", "json"] }
neo4rs = "0.8.0"
serde = { version = "1.0.216", features = ["derive"] }
serde_json = "1.0.134"
once_cell = "1.20.2"
<<<<<<< HEAD
utoipa = "5.3.0"
utoipa-swagger-ui = { version = "8.0.3", features = ["axum"] }
=======
utoipa = "5.2.0"
utoipa-swagger-ui = { version = "8.1.0", features = ["axum"] }
>>>>>>> 7cde1d66
tower-http = { version = "0.6.2", features = ["fs", "cors"] }
dotenv = "0.15"
log = "0.4.22"
env_logger = "0.11.6"
const_format = "0.2.34"
thiserror = "2.0.9"
chrono = "0.4.39"
pubky-common = "0.1.0"
reqwest = "0.12.9"
base32 = "0.5.1"
blake3 = "1.5.5"
url = "2.5.4"

[dev-dependencies]
anyhow = "1.0.95"
httpc-test = "0.1.10"
criterion = { version = "0.5.1", features = ["async_tokio"] }
pubky_homeserver = { git = "https://github.com/pubky/pubky-core.git", tag = "pubky-v0.3.0" }
rand = "0.8.5"
rand_distr = "0.4.3"
tokio-shared-rt = "0.1"

[lib]
name = "pubky_nexus"
path = "src/lib.rs"

[[bin]]
name = "service"
path = "src/service.rs"

[[bin]]
name = "watcher"
path = "src/watcher.rs"

[[bench]]
name = "user"
harness = false

[[bench]]
name = "tag"
harness = false

[[bench]]
name = "post"
harness = false

[[bench]]
name = "reindex"
harness = false

[[bench]]
name = "follows"
harness = false

[[bench]]
name = "streams"
harness = false

[[bench]]
name = "search"
harness = false

[[bench]]
name = "watcher"
harness = false

# Max performance profile
[profile.release]
opt-level = 3
codegen-units = 1
lto = true
incremental = false<|MERGE_RESOLUTION|>--- conflicted
+++ resolved
@@ -22,13 +22,8 @@
 serde = { version = "1.0.216", features = ["derive"] }
 serde_json = "1.0.134"
 once_cell = "1.20.2"
-<<<<<<< HEAD
 utoipa = "5.3.0"
-utoipa-swagger-ui = { version = "8.0.3", features = ["axum"] }
-=======
-utoipa = "5.2.0"
 utoipa-swagger-ui = { version = "8.1.0", features = ["axum"] }
->>>>>>> 7cde1d66
 tower-http = { version = "0.6.2", features = ["fs", "cors"] }
 dotenv = "0.15"
 log = "0.4.22"
