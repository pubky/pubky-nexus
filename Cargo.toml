[package]
name = "pubky-nexus"
version = "0.2.0"
edition = "2021"
description = "Nexus between homeservers and Pubky-App. Pubky-nexus constructs a social graph out of all of the events on pubky-core homeservers and exposes a social-media-like API capable of powerful Web-of-Trust inference."
homepage = "https://github.com/pubky"
repository = "https://github.com/pubky/pubky-nexus"
license = "MIT"
default-run = "service"
build = "build.rs"

[dependencies]
bytes = "1.9.0" # Enforce this version as Pubky and Axum conflict v1.7.1 vs v1.9.0
pkarr = { git = "https://github.com/pubky/pkarr", branch = "v3-rc1", package = "pkarr" }
mainline = { git = "https://github.com/pubky/mainline", branch = "v5-rc1", default-features = false }
pubky = { git = "https://github.com/pubky/pubky", branch = "v0.4.0-rc1" }
pubky-app-specs = { git = "https://github.com/pubky/pubky-app-specs", features = [
    "openapi",
] }
tokio = { version = "1.43.0", features = ["full"] }
axum = "0.8.1"
redis = { version = "0.28.1", features = ["tokio-comp", "json"] }
neo4rs = "0.8.0"
serde = { version = "1.0.217", features = ["derive"] }
serde_json = "1.0.137"
once_cell = "1.20.2"
utoipa = "5.3.1"
utoipa-swagger-ui = { version = "9.0.0", features = ["axum"] }
tower-http = { version = "0.6.2", features = ["fs", "cors"] }
dotenv = "0.15"
<<<<<<< HEAD
tracing = "0.1"
tracing-subscriber = { version = "0.3", features = ["env-filter"] }
tracing-opentelemetry = "0.28"
opentelemetry = { version = "0.27" }
opentelemetry-otlp = "0.27"
opentelemetry-stdout = { version = "0.27" }
opentelemetry_sdk = { version = "0.27", features = ["rt-tokio"] }
opentelemetry-appender-tracing = "0.27"
=======
log = "0.4.22"
env_logger = "0.11.6"
>>>>>>> 45f65239
const_format = "0.2.34"
thiserror = "2.0.11"
chrono = { version = "0.4.39", default-features = false, features = ["clock"] }
base32 = "0.5.1"
blake3 = "1.5.5"
url = "2.5.4"
async-trait = "0.1.85"
reqwest = "0.12.9"

[dev-dependencies]
anyhow = "1.0.95"
httpc-test = "0.1.10"
criterion = { version = "0.5.1", features = ["async_tokio"] }
pubky-homeserver = { git = "https://github.com/pubky/pubky", branch = "v0.4.0-rc1" }
rand = "0.8.5"
rand_distr = "0.4.3"
tokio-shared-rt = "0.1"

[lib]
name = "pubky_nexus"
path = "src/lib.rs"

[[bin]]
name = "service"
path = "src/service.rs"

[[bin]]
name = "watcher"
path = "src/watcher.rs"

[[bin]]
name = "migrations"
path = "src/migrations.rs"

[[bin]]
name = "mockdb"
path = "src/mock_db.rs"

[[bench]]
name = "user"
harness = false

[[bench]]
name = "tag"
harness = false

[[bench]]
name = "post"
harness = false

[[bench]]
name = "reindex"
harness = false

[[bench]]
name = "follows"
harness = false

[[bench]]
name = "streams"
harness = false

[[bench]]
name = "search"
harness = false

[[bench]]
name = "watcher"
harness = false

# Max performance profile
[profile.release]
opt-level = 3
codegen-units = 1
lto = true
incremental = false<|MERGE_RESOLUTION|>--- conflicted
+++ resolved
@@ -28,7 +28,6 @@
 utoipa-swagger-ui = { version = "9.0.0", features = ["axum"] }
 tower-http = { version = "0.6.2", features = ["fs", "cors"] }
 dotenv = "0.15"
-<<<<<<< HEAD
 tracing = "0.1"
 tracing-subscriber = { version = "0.3", features = ["env-filter"] }
 tracing-opentelemetry = "0.28"
@@ -37,10 +36,6 @@
 opentelemetry-stdout = { version = "0.27" }
 opentelemetry_sdk = { version = "0.27", features = ["rt-tokio"] }
 opentelemetry-appender-tracing = "0.27"
-=======
-log = "0.4.22"
-env_logger = "0.11.6"
->>>>>>> 45f65239
 const_format = "0.2.34"
 thiserror = "2.0.11"
 chrono = { version = "0.4.39", default-features = false, features = ["clock"] }
