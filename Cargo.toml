[package]
name = "pubky-nexus"
version = "0.1.0"
edition = "2021"
description = "Nexus between homeservers and Pubky-App. Pubky-nexus constructs a social graph out of all of the events on pubky-core homeservers and exposes a social-media-like API capable of powerful Web-of-Trust inference."
homepage = "https://github.com/pubky"
repository = "https://github.com/pubky/pubky-nexus"
license = "MIT"
default-run = "service"

[dependencies]
tokio = { version = "1.39.2", features = ["full"] }
axum = "0.7.5"
<<<<<<< HEAD
redis = { version = "0.26.1", features = ["tokio-comp", "json"] }
neo4rs = "0.7.2"
=======
redis = { version = "0.26.0", features = ["tokio-comp", "json"] }
neo4rs = "0.7.3"
>>>>>>> 8b216278
serde = { version = "1.0.204", features = ["derive"] }
serde_json = "1.0.122"
once_cell = "1.19.0"
utoipa = "4.2.3"
utoipa-swagger-ui = { version = "7.1.0", features = ["axum"] }
tower-http = { version = "0.5.2", features = ["fs"] }
dotenv = "0.15"
log = "0.4.22"
env_logger = "0.11.5"
const_format = "0.2.32"
thiserror = "1.0.63"
chrono = "0.4.38"
pkarr = { version = "2.1.1", features = ["async"], default-features = false }
async-trait = "0.1.81"

[dev-dependencies]
anyhow = "1.0.86"
httpc-test = "0.1.9"
criterion = { version = "0.5.1", features = ["async_tokio"] }

[lib]
name = "pubky_nexus"
path = "src/lib.rs"

[[bin]]

name = "service"
path = "src/service.rs"

[[bin]]
name = "watcher"
path = "src/watcher.rs"

[[bench]]
name = "user"
harness = false

[[bench]]
name = "tag"
harness = false

[[bench]]
name = "post"
harness = false

[[bench]]
name = "reindex"
harness = false

[[bench]]
name = "follows"
harness = false

[[bench]]
name = "stream"
harness = false


# Max performance profile
[profile.release]
opt-level = 3
codegen-units = 1
lto = true
incremental = false<|MERGE_RESOLUTION|>--- conflicted
+++ resolved
@@ -11,13 +11,8 @@
 [dependencies]
 tokio = { version = "1.39.2", features = ["full"] }
 axum = "0.7.5"
-<<<<<<< HEAD
 redis = { version = "0.26.1", features = ["tokio-comp", "json"] }
-neo4rs = "0.7.2"
-=======
-redis = { version = "0.26.0", features = ["tokio-comp", "json"] }
 neo4rs = "0.7.3"
->>>>>>> 8b216278
 serde = { version = "1.0.204", features = ["derive"] }
 serde_json = "1.0.122"
 once_cell = "1.19.0"
