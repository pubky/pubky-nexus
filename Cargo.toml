--- conflicted
+++ resolved
@@ -16,16 +16,10 @@
 clap = "4.5.49"
 deadpool-redis = "0.22"
 neo4rs = "0.8.0"
-<<<<<<< HEAD
-opentelemetry = "0.30"
-opentelemetry_sdk = { version = "0.30", features = ["rt-tokio"] }
+opentelemetry = "0.31"
+opentelemetry_sdk = { version = "0.31", features = ["rt-tokio"] }
 # pubky = "0.5.4"
 pubky = { git = "https://github.com/pubky/pubky-core.git", package = "pubky", rev = "e9ec1b40dc917c0f25316fb6e716ca026806dbf0" }
-=======
-opentelemetry = "0.31"
-opentelemetry_sdk = { version = "0.31", features = ["rt-tokio"] }
-pubky = "0.5.4"
->>>>>>> adce51ed
 pubky-app-specs = { version = "0.4.0", features = ["openapi"] }
 # pubky-testnet = "0.5.4"
 pubky-testnet = { git = "https://github.com/pubky/pubky-core.git", package = "pubky-testnet", rev = "e9ec1b40dc917c0f25316fb6e716ca026806dbf0" }
