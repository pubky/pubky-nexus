[package]
name = "pubky-nexus"
version = "0.2.0"
edition = "2021"
description = "Nexus between homeservers and Pubky-App. Pubky-nexus constructs a social graph out of all of the events on pubky-core homeservers and exposes a social-media-like API capable of powerful Web-of-Trust inference."
homepage = "https://github.com/pubky"
repository = "https://github.com/pubky/pubky-nexus"
license = "MIT"
default-run = "service"
build = "build.rs"

[dependencies]
pkarr = { git = "https://github.com/Pubky/pkarr", branch = "v3", package = "pkarr", features = [
    "async",
] }
pubky = "0.3.0"
pubky-app-specs = { git = "https://github.com/pubky/pubky-app-specs", features = [
    "openapi",
] }
tokio = { version = "1.42.0", features = ["full"] }
axum = "0.8.1"
redis = { version = "0.27.6", features = ["tokio-comp", "json"] }
neo4rs = "0.8.0"
serde = { version = "1.0.217", features = ["derive"] }
serde_json = "1.0.135"
once_cell = "1.20.2"
utoipa = { git = "https://github.com/juhaku/utoipa", rev = "d522f744259dc4fde5f45d187983fb68c8167029" }
utoipa-swagger-ui = { git = "https://github.com/juhaku/utoipa", rev = "d522f744259dc4fde5f45d187983fb68c8167029", features = [
    "axum",
] }
tower-http = { version = "0.6.2", features = ["fs", "cors"] }
dotenv = "0.15"
log = "0.4.22"
env_logger = "0.11.6"
const_format = "0.2.34"
thiserror = "2.0.9"
chrono = "0.4.39"
pubky-common = "0.1.0"
reqwest = "0.12.9"
base32 = "0.5.1"
blake3 = "1.5.5"
url = "2.5.4"
<<<<<<< HEAD
dashmap = "6.1.0"
=======
async-trait = "0.1.84"
>>>>>>> 2bd53cf0

[dev-dependencies]
anyhow = "1.0.95"
httpc-test = "0.1.10"
criterion = { version = "0.5.1", features = ["async_tokio"] }
pubky_homeserver = { git = "https://github.com/pubky/pubky-core.git", tag = "pubky-v0.3.0" }
rand = "0.8.5"
rand_distr = "0.4.3"
tokio-shared-rt = "0.1"

[patch.crates-io]
utoipa-swagger-ui = { git = "https://github.com/juhaku/utoipa", rev = "d522f744259dc4fde5f45d187983fb68c8167029" }

[lib]
name = "pubky_nexus"
path = "src/lib.rs"

[[bin]]
name = "service"
path = "src/service.rs"

[[bin]]
name = "watcher"
path = "src/watcher.rs"

[[bench]]
name = "user"
harness = false

[[bench]]
name = "tag"
harness = false

[[bench]]
name = "post"
harness = false

[[bench]]
name = "reindex"
harness = false

[[bench]]
name = "follows"
harness = false

[[bench]]
name = "streams"
harness = false

[[bench]]
name = "search"
harness = false

[[bench]]
name = "watcher"
harness = false

# Max performance profile
[profile.release]
opt-level = 3
codegen-units = 1
lto = true
incremental = false<|MERGE_RESOLUTION|>--- conflicted
+++ resolved
@@ -40,11 +40,8 @@
 base32 = "0.5.1"
 blake3 = "1.5.5"
 url = "2.5.4"
-<<<<<<< HEAD
 dashmap = "6.1.0"
-=======
 async-trait = "0.1.84"
->>>>>>> 2bd53cf0
 
 [dev-dependencies]
 anyhow = "1.0.95"
