--- conflicted
+++ resolved
@@ -64,13 +64,12 @@
 path = "src/watcher.rs"
 
 [[bin]]
-<<<<<<< HEAD
 name = "migrations"
 path = "src/migrations.rs"
-=======
+
+[[bin]]
 name = "mockdb"
 path = "src/mock_db.rs"
->>>>>>> 50acf665
 
 [[bench]]
 name = "user"
