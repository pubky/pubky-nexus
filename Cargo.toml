[workspace]
# See: https://github.com/rust-lang/rust/issues/90148#issuecomment-949194352
resolver = "2"
members = [
    "nexus-webapi",
    "nexus-common",
    "nexus-watcher",
    "nexusd",
    "examples",
]

[workspace.dependencies]
async-trait = "0.1.88"
chrono = { version = "0.4.41", default-features = false, features = ["clock"] }
clap = "4.5.41"
neo4rs = "0.8.0"
opentelemetry = "0.30"
opentelemetry_sdk = { version = "0.30", features = ["rt-tokio"] }
pubky = "0.5.1"
<<<<<<< HEAD
pubky-app-specs = { version = "0.3.4", features = ["openapi"] }
pubky-testnet = "0.5.1"
=======
pubky-app-specs = { version = "0.3.5", features = ["openapi"] }
>>>>>>> d6510631
serde = { version = "1.0.219", features = ["derive"] }
serde_json = "1.0.140"
tempfile = { version = "3.20" }
thiserror = "2.0.12"
tokio = { version = "1.46.1", features = ["full"] }
tracing = "0.1.41"<|MERGE_RESOLUTION|>--- conflicted
+++ resolved
@@ -17,12 +17,8 @@
 opentelemetry = "0.30"
 opentelemetry_sdk = { version = "0.30", features = ["rt-tokio"] }
 pubky = "0.5.1"
-<<<<<<< HEAD
-pubky-app-specs = { version = "0.3.4", features = ["openapi"] }
+pubky-app-specs = { version = "0.3.5", features = ["openapi"] }
 pubky-testnet = "0.5.1"
-=======
-pubky-app-specs = { version = "0.3.5", features = ["openapi"] }
->>>>>>> d6510631
 serde = { version = "1.0.219", features = ["derive"] }
 serde_json = "1.0.140"
 tempfile = { version = "3.20" }
