[package]
name = "pubky-nexus"
version = "0.2.0"
edition = "2021"
description = "Nexus between homeservers and Pubky-App. Pubky-nexus constructs a social graph out of all of the events on pubky-core homeservers and exposes a social-media-like API capable of powerful Web-of-Trust inference."
homepage = "https://github.com/pubky"
repository = "https://github.com/pubky/pubky-nexus"
license = "MIT"
default-run = "service"
build = "build.rs"

[dependencies]
bytes = "1.9.0" # Enforce this version as Pubky and Axum conflict v1.7.1 vs v1.9.0
pkarr = { git = "https://github.com/pubky/pkarr", branch = "v3-rc1", package = "pkarr" }
mainline = { git = "https://github.com/pubky/mainline", branch = "v5-rc1", default-features = false }
pubky = { git = "https://github.com/pubky/pubky", branch = "v0.4.0-rc1" }
pubky-app-specs = { git = "https://github.com/pubky/pubky-app-specs", features = [
    "openapi",
] }
tokio = { version = "1.43.0", features = ["full"] }
axum = "0.8.1"
redis = { version = "0.27.6", features = ["tokio-comp", "json"] }
neo4rs = "0.8.0"
serde = { version = "1.0.217", features = ["derive"] }
serde_json = "1.0.135"
once_cell = "1.20.2"
utoipa = { git = "https://github.com/juhaku/utoipa", rev = "d522f744259dc4fde5f45d187983fb68c8167029" }
utoipa-swagger-ui = { git = "https://github.com/juhaku/utoipa", rev = "d522f744259dc4fde5f45d187983fb68c8167029", features = [
    "axum",
] }
tower-http = { version = "0.6.2", features = ["fs", "cors"] }
dotenv = "0.15"
log = "0.4.22"
env_logger = "0.11.6"
const_format = "0.2.34"
<<<<<<< HEAD
thiserror = "2.0.9"
chrono = { version = "0.4.39", default-features = false, features = ["clock"] }
pubky-common = { git = "https://github.com/pubky/pubky", branch = "v0.4.0-rc1" }
base32 = "0.5.1"
blake3 = "1.5.5"
url = "2.5.4"
async-trait = "0.1.84"
reqwest = "0.12.9"
=======
thiserror = "2.0.11"
chrono = "0.4.39"
pubky-common = "0.1.0"
reqwest = "0.12.12"
base32 = "0.5.1"
blake3 = "1.5.5"
url = "2.5.4"
async-trait = "0.1.85"
>>>>>>> 85a9bf61

[dev-dependencies]
anyhow = "1.0.95"
httpc-test = "0.1.10"
criterion = { version = "0.5.1", features = ["async_tokio"] }
pubky-homeserver = { git = "https://github.com/pubky/pubky", branch = "v0.4.0-rc1" }
rand = "0.8.5"
rand_distr = "0.4.3"
tokio-shared-rt = "0.1"

[lib]
name = "pubky_nexus"
path = "src/lib.rs"

[[bin]]
name = "service"
path = "src/service.rs"

[[bin]]
name = "watcher"
path = "src/watcher.rs"

[[bench]]
name = "user"
harness = false

[[bench]]
name = "tag"
harness = false

[[bench]]
name = "post"
harness = false

[[bench]]
name = "reindex"
harness = false

[[bench]]
name = "follows"
harness = false

[[bench]]
name = "streams"
harness = false

[[bench]]
name = "search"
harness = false

[[bench]]
name = "watcher"
harness = false

# Max performance profile
[profile.release]
opt-level = 3
codegen-units = 1
lto = true
incremental = false<|MERGE_RESOLUTION|>--- conflicted
+++ resolved
@@ -33,25 +33,14 @@
 log = "0.4.22"
 env_logger = "0.11.6"
 const_format = "0.2.34"
-<<<<<<< HEAD
-thiserror = "2.0.9"
+thiserror = "2.0.11"
 chrono = { version = "0.4.39", default-features = false, features = ["clock"] }
 pubky-common = { git = "https://github.com/pubky/pubky", branch = "v0.4.0-rc1" }
 base32 = "0.5.1"
 blake3 = "1.5.5"
 url = "2.5.4"
-async-trait = "0.1.84"
+async-trait = "0.1.85"
 reqwest = "0.12.9"
-=======
-thiserror = "2.0.11"
-chrono = "0.4.39"
-pubky-common = "0.1.0"
-reqwest = "0.12.12"
-base32 = "0.5.1"
-blake3 = "1.5.5"
-url = "2.5.4"
-async-trait = "0.1.85"
->>>>>>> 85a9bf61
 
 [dev-dependencies]
 anyhow = "1.0.95"
