[package]
name = "pubky-nexus"
version = "0.1.0"
edition = "2021"
description = "Nexus between homeservers and Pubky-App. Pubky-nexus constructs a social graph out of all of the events on pubky-core homeservers and exposes a social-media-like API capable of powerful Web-of-Trust inference."
homepage = "https://github.com/pubky"
repository = "https://github.com/pubky/pubky-nexus"
license = "MIT"
default-run = "service"

[dependencies]
tokio = { version = "1.39.2", features = ["full"] }
axum = "0.7.5"
redis = { version = "0.26.1", features = ["tokio-comp", "json"] }
neo4rs = "0.7.3"
<<<<<<< HEAD
serde = { version = "1.0.204", features = ["derive"] }
serde_json = "1.0.124"
=======
serde = { version = "1.0.207", features = ["derive"] }
serde_json = "1.0.122"
>>>>>>> b7ae5c49
once_cell = "1.19.0"
utoipa = "4.2.3"
utoipa-swagger-ui = { version = "7.1.0", features = ["axum"] }
tower-http = { version = "0.5.2", features = ["fs"] }
dotenv = "0.15"
log = "0.4.22"
env_logger = "0.11.5"
const_format = "0.2.32"
thiserror = "1.0.63"
chrono = "0.4.38"
pkarr = { version = "2.1.2", features = ["async"], default-features = false }

[dev-dependencies]
anyhow = "1.0.86"
httpc-test = "0.1.10"
criterion = { version = "0.5.1", features = ["async_tokio"] }

[lib]
name = "pubky_nexus"
path = "src/lib.rs"

[[bin]]

name = "service"
path = "src/service.rs"

[[bin]]
name = "watcher"
path = "src/watcher.rs"

[[bench]]
name = "user"
harness = false

[[bench]]
name = "tag"
harness = false

[[bench]]
name = "post"
harness = false

[[bench]]
name = "reindex"
harness = false

[[bench]]
name = "follows"
harness = false

[[bench]]
name = "stream"
harness = false


# Max performance profile
[profile.release]
opt-level = 3
codegen-units = 1
lto = true
incremental = false<|MERGE_RESOLUTION|>--- conflicted
+++ resolved
@@ -13,13 +13,8 @@
 axum = "0.7.5"
 redis = { version = "0.26.1", features = ["tokio-comp", "json"] }
 neo4rs = "0.7.3"
-<<<<<<< HEAD
-serde = { version = "1.0.204", features = ["derive"] }
+serde = { version = "1.0.207", features = ["derive"] }
 serde_json = "1.0.124"
-=======
-serde = { version = "1.0.207", features = ["derive"] }
-serde_json = "1.0.122"
->>>>>>> b7ae5c49
 once_cell = "1.19.0"
 utoipa = "4.2.3"
 utoipa-swagger-ui = { version = "7.1.0", features = ["axum"] }
