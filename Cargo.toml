--- conflicted
+++ resolved
@@ -20,12 +20,8 @@
 pubky-app-specs = { version = "0.3.5", features = ["openapi"] }
 pubky-testnet = "0.5.1"
 serde = { version = "1.0.219", features = ["derive"] }
-<<<<<<< HEAD
-serde_json = "1.0.140"
+serde_json = "1.0.141"
 tempfile = { version = "3.20" }
-=======
-serde_json = "1.0.141"
->>>>>>> dea03191
 thiserror = "2.0.12"
 tokio = { version = "1.46.1", features = ["full"] }
 tracing = "0.1.41"