// Set up some parameters
:param amsterdam => 'emq37ky6fbnaun7q1ris6rx3mqmw3a33so1txfesg9jj3ak9ryoy';
:param bogota => 'ep441mndnsjeesenwz78r9paepm6e4kqm4ggiyy9uzpoe43eu9ny';
:param cairo => 'f5tcy5gtgzshipr6pag6cn9uski3s8tjare7wd3n7enmyokgjk1o';
:param detroit => '7w4hmktqa7gia5thmk7zki8px7ttwpwjtgaaaou4tbqx64re8d1o';
:param eixample => '8attbeo9ftu5nztqkcfw3gydksehr7jbspgfi64u4h8eo5e7dbiy';

:param api_tag => 'api';
:param encryption_tag => 'encryption';
:param opensource_tag => 'opensource';

// ##############################
// ##### Create users ###########
// ##############################

MERGE (u:User {id: $amsterdam}) SET u.name = "Amsterdam", u.bio = "", u.status = "undefined", u.indexed_at = 1724134095000 , u.links = "[{\"url\":\"\",\"title\":\"website\"},{\"url\":\"\",\"title\":\"email\"},{\"url\":\"\",\"title\":\"x\"},{\"url\":\"\",\"title\":\"telegram\"}]";
MERGE (u:User {id: $bogota}) SET u.name = "Bogota", u.bio = "", u.status = "undefined", u.indexed_at = 1724134095000 , u.links = "[{\"url\":\"\",\"title\":\"website\"},{\"url\":\"\",\"title\":\"email\"},{\"url\":\"\",\"title\":\"x\"},{\"url\":\"\",\"title\":\"telegram\"}]";
MERGE (u:User {id: $cairo}) SET u.name = "Cairo", u.bio = "", u.status = "undefined", u.indexed_at = 1724134095000 , u.links = "[{\"url\":\"\",\"title\":\"website\"},{\"url\":\"\",\"title\":\"email\"},{\"url\":\"\",\"title\":\"x\"},{\"url\":\"\",\"title\":\"telegram\"}]";
MERGE (u:User {id: $detroit}) SET u.name = "Detroit", u.bio = "", u.status = "undefined", u.indexed_at = 1724134095000 , u.links = "[{\"url\":\"\",\"title\":\"website\"},{\"url\":\"\",\"title\":\"email\"},{\"url\":\"\",\"title\":\"x\"},{\"url\":\"\",\"title\":\"telegram\"}]";
MERGE (u:User {id: $eixample}) SET u.name = "Eixample", u.bio = "", u.status = "undefined", u.indexed_at = 1724134095000 , u.links = "[{\"url\":\"\",\"title\":\"website\"},{\"url\":\"\",\"title\":\"email\"},{\"url\":\"\",\"title\":\"x\"},{\"url\":\"\",\"title\":\"telegram\"}]";

// #####################################
// ####### Create follows ##############
// #####################################
MATCH (u1:User {id: $amsterdam}), (u2:User {id: $bogota}) MERGE (u1)-[:FOLLOWS {indexed_at: 1730475736, id: "P73K85JG5SZT6"}]->(u2);
MATCH (u1:User {id: $detroit}), (u2:User {id: $bogota}) MERGE (u1)-[:FOLLOWS {indexed_at: 1730475730, id: "P73K85JG5SZT7"}]->(u2);
MATCH (u1:User {id: $amsterdam}), (u2:User {id: $cairo}) MERGE (u1)-[:FOLLOWS {indexed_at: 1730475725, id: "P73K85JG5SZT5"}]->(u2);
MATCH (u1:User {id: $detroit}), (u2:User {id: $cairo}) MERGE (u1)-[:FOLLOWS {indexed_at: 1730475740, id: "P73K85JG5SZS6"}]->(u2);

MATCH (u1:User {id: $detroit}), (u2:User {id: $eixample}) MERGE (u1)-[:FOLLOWS {indexed_at: 1730475900, id: "P73K44JG5SZT7"}]->(u2);
MATCH (u1:User {id: $eixample}), (u2:User {id: $detroit}) MERGE (u1)-[:FOLLOWS {indexed_at: 1730475940, id: "P73K85JG5DZT7"}]->(u2);

// ###############################
// ##### Posts related tags ######
// ###############################
<<<<<<< HEAD
MERGE (p:Post {id: "V8N1P3L9J4X0"}) SET p.content = "API security is crucial for ensuring user privacy and data protection", p.kind = "short", p.indexed_at = 1709308315917;
MATCH (u:User {id: $alice}), (p:Post {id: "V8N1P3L9J4X0"}) MERGE (u)-[:AUTHORED]->(p);
MATCH (u:User {id: $bob}), (p:Post {id: "V8N1P3L9J4X0"}) MERGE (u)-[:TAGGED {label: $api_tag, id: "6JDN8B3W4F5M", indexed_at: 1724544095}]->(p);
MATCH (u:User {id: $charlie}), (p:Post {id: "V8N1P3L9J4X0"}) MERGE (u)-[:TAGGED {label: $api_tag, id: "7T0R9X6A2E1L", indexed_at: 1724134080}]->(p);
MATCH (u:User {id: $diana}), (p:Post {id: "V8N1P3L9J4X0"}) MERGE (u)-[:TAGGED {label: $opensource_tag, id: "8G7Q5N4W1Z3P", indexed_at: 1724134092}]->(p);
MATCH (u:User {id: $edward}), (p:Post {id: "V8N1P3L9J4X0"}) MERGE (u)-[:TAGGED {label: $api_tag, id: "9B4M8L0X2K7F", indexed_at: 1724334095}]->(p);
MATCH (u:User {id: $edward}), (p:Post {id: "V8N1P3L9J4X0"}) MERGE (u)-[:TAGGED {label: $encryption_tag, id: "A5S6P9V3Q0T", indexed_at: 1724134080}]->(p);
MATCH (u:User {id: $diana}), (p:Post {id: "V8N1P3L9J4X0"}) MERGE (u)-[:TAGGED {label: $encryption_tag, id: "B7X8N2F4W1J9", indexed_at: 1724134092}]->(p);
MATCH (u:User {id: $charlie}), (p:Post {id: "V8N1P3L9J4X0"}) MERGE (u)-[:TAGGED {label: $encryption_tag, id: "C1L2P4M7Q8R", indexed_at: 1724334095}]->(p);
MATCH (u:User {id: $bob}), (p:Post {id: "V8N1P3L9J4X0"}) MERGE (u)-[:TAGGED {label: $opensource_tag, id: "D3W5K8X2J9N", indexed_at: 1724334095}]->(p);


MERGE (p2:Post {id: "3NFG9K0L5QH4"}) SET p2.content = "Open-source software promotes transparency and enhances user trust in digital privacy", p2.kind = "short", p2.indexed_at = 1719308316921;
MATCH (u2:User {id: $alice}), (p2:Post {id: "3NFG9K0L5QH4"}) MERGE (u2)-[:AUTHORED]->(p2);
MATCH (u:User {id: $bob}), (p:Post {id: "3NFG9K0L5QH4"}) MERGE (u)-[:TAGGED {label:$opensource_tag, id: "E4F6M1P0Q2R7", indexed_at: 1724544095}]->(p);
MATCH (u:User {id: $diana}), (p:Post {id: "3NFG9K0L5QH4"}) MERGE (u)-[:TAGGED {label: $api_tag, id: "F8N2W3X9J4L", indexed_at: 1724134080}]->(p);
MATCH (u:User {id: $charlie}), (p:Post {id: "3NFG9K0L5QH4"}) MERGE (u)-[:TAGGED {label: $opensource_tag, id: "G5P7Q8L0X1D", indexed_at: 1724134092}]->(p);
MATCH (u:User {id: $edward}), (p:Post {id: "3NFG9K0L5QH4"}) MERGE (u)-[:TAGGED {label: $encryption_tag, id: "H9X2M4F7N3J", indexed_at: 1724134096}]->(p);

MERGE (p3:Post {id: "A5D6P9V3Q0T"}) SET p3.content = "Encryption standards are vital for securing communications and preserving user privacy", p3.kind = "short", p3.indexed_at = 1729308318234;
MATCH (u3:User {id: $bob}), (p3:Post {id: "A5D6P9V3Q0T"}) MERGE (u3)-[:AUTHORED]->(p3);
MATCH (u:User {id: $alice}), (p:Post {id: "A5D6P9V3Q0T"}) MERGE (u)-[:TAGGED {label: $encryption_tag, id: "J0L8Q1P5W4K", indexed_at: 1724134080}]->(p);
MATCH (u:User {id: $diana}), (p:Post {id: "A5D6P9V3Q0T"}) MERGE (u)-[:TAGGED {label: $encryption_tag, id: "K2N7W9F4X1D", indexed_at: 1724134092}]->(p);
MATCH (u:User {id: $charlie}), (p:Post {id: "A5D6P9V3Q0T"}) MERGE (u)-[:TAGGED {label: $encryption_tag, id: "L3P8X0J2Q7M", indexed_at: 1724134092}]->(p);
MATCH (u:User {id: $edward}), (p:Post {id: "A5D6P9V3Q0T"}) MERGE (u)-[:TAGGED {label: $opensource_tag, id: "M4W1N9F2X8J", indexed_at: 1724134092}]->(p);
MATCH (u:User {id: $edward}), (p:Post {id: "A5D6P9V3Q0T"}) MERGE (u)-[:BOOKMARKED {id: "A9G7F2L4Q1W3", indexed_at: 1721764200}]->(p);

MERGE (p3:Post {id: "C3L7W0F9Q4K8"}) SET p3.content = "Open-source projects often lead the way in implementing cutting-edge privacy tech innovations", p3.kind = "short", p3.indexed_at = 1693824823456;
MATCH (u3:User {id: $bob}), (p3:Post {id: "C3L7W0F9Q4K8"}) MERGE (u3)-[:AUTHORED]->(p3);
MATCH (u:User {id: $alice}), (p:Post {id: "C3L7W0F9Q4K8"}) MERGE (u)-[:TAGGED {label: $opensource_tag, id: "D2X5P9M1J7L0", indexed_at: 1724134080}]->(p);
MATCH (u:User {id: $diana}), (p:Post {id: "C3L7W0F9Q4K8"}) MERGE (u)-[:TAGGED {label: $opensource_tag, id: "E4N8Q1W2F6J3", indexed_at: 1724134092}]->(p);

MERGE (p3:Post {id: "K1P6Q9M2X4J8"}) SET p3.content = "Open-source code supports transparency", p3.kind = "short", p3.indexed_at = 1693824190123;
MATCH (u3:User {id: $bob}), (p3:Post {id: "K1P6Q9M2X4J8"}) MERGE (u3)-[:AUTHORED]->(p3);
MATCH (u:User {id: $alice}), (p:Post {id: "K1P6Q9M2X4J8"}) MERGE (u)-[:TAGGED {label: $opensource_tag, id: "P8M1X4L2Q9J7", indexed_at: 1724134080}]->(p);
MATCH (u:User {id: $diana}), (p:Post {id: "K1P6Q9M2X4J8"}) MERGE (u)-[:TAGGED {label: $opensource_tag, id: "Q9N2W5F0J8K1", indexed_at: 1724134092}]->(p);

MERGE (p3:Post {id: "L3W5N0F8Q2J7"}) SET p3.content = "Open-source solutions build trusty", p3.kind = "short", p3.indexed_at = 1693823567890;
MATCH (u3:User {id: $diana}), (p3:Post {id: "L3W5N0F8Q2J7"}) MERGE (u3)-[:AUTHORED]->(p3);
MATCH (u:User {id: $alice}), (p:Post {id: "L3W5N0F8Q2J7"}) MERGE (u)-[:TAGGED {label: $opensource_tag, id: "R1L3X7P2F9J8", indexed_at: 1724134080}]->(p);
MATCH (u:User {id: $bob}), (p:Post {id: "L3W5N0F8Q2J7"}) MERGE (u)-[:TAGGED {label: $opensource_tag, id: "S4M0Q2N6F1J9", indexed_at: 1724134092}]->(p);

MERGE (p3:Post {id: "M4X1P9L2J6K8"}) SET p3.content = "Open-source enables security auditing", p3.kind = "short", p3.indexed_at = 1693822934567;
MATCH (u3:User {id: $diana}), (p3:Post {id: "M4X1P9L2J6K8"}) MERGE (u3)-[:AUTHORED]->(p3);
MATCH (u:User {id: $alice}), (p:Post {id: "M4X1P9L2J6K8"}) MERGE (u)-[:TAGGED {label: $opensource_tag, id: "T5X8L1P3J4N2", indexed_at: 1724134080}]->(p);
MATCH (u:User {id: $bob}), (p:Post {id: "M4X1P9L2J6K8"}) MERGE (u)-[:TAGGED {label: $opensource_tag, id: "U6Q7F0M2X1J8", indexed_at: 1724134092}]->(p);

MERGE (p3:Post {id: "N7Q2F5W8J0L3"}) SET p3.content = "Open-source drives innovation forward", p3.kind = "short", p3.indexed_at = 1693822331234;
MATCH (u3:User {id: $charlie}), (p3:Post {id: "N7Q2F5W8J0L3"}) MERGE (u3)-[:AUTHORED]->(p3);
MATCH (u:User {id: $alice}), (p:Post {id: "N7Q2F5W8J0L3"}) MERGE (u)-[:TAGGED {label: $opensource_tag, id: "V8N1P3L9J4X0", indexed_at: 1724134080}]->(p);
MATCH (u:User {id: $bob}), (p:Post {id: "N7Q2F5W8J0L3"}) MERGE (u)-[:TAGGED {label: $opensource_tag, id: "J4N8Q1W2F6J3", indexed_at: 1724134092}]->(p);
=======
MERGE (p:Post {id: "V8N1P3L9J4X0"}) SET p.content = "API security is crucial for ensuring user privacy and data protection", p.kind = "Short", p.indexed_at = 1709308315917;
MATCH (u:User {id: $amsterdam}), (p:Post {id: "V8N1P3L9J4X0"}) MERGE (u)-[:AUTHORED]->(p);
MATCH (u:User {id: $bogota}), (p:Post {id: "V8N1P3L9J4X0"}) MERGE (u)-[:TAGGED {label: $api_tag, id: "6JDN8B3W4F5M", indexed_at: 1724544095000}]->(p);
MATCH (u:User {id: $cairo}), (p:Post {id: "V8N1P3L9J4X0"}) MERGE (u)-[:TAGGED {label: $api_tag, id: "7T0R9X6A2E1L", indexed_at: 1724134080000}]->(p);
MATCH (u:User {id: $detroit}), (p:Post {id: "V8N1P3L9J4X0"}) MERGE (u)-[:TAGGED {label: $opensource_tag, id: "8G7Q5N4W1Z3P", indexed_at: 1724134092000}]->(p);
MATCH (u:User {id: $eixample}), (p:Post {id: "V8N1P3L9J4X0"}) MERGE (u)-[:TAGGED {label: $api_tag, id: "9B4M8L0X2K7F", indexed_at: 1724334095000}]->(p);
MATCH (u:User {id: $eixample}), (p:Post {id: "V8N1P3L9J4X0"}) MERGE (u)-[:TAGGED {label: $encryption_tag, id: "A5S6P9V3Q0T", indexed_at: 1724134080000}]->(p);
MATCH (u:User {id: $detroit}), (p:Post {id: "V8N1P3L9J4X0"}) MERGE (u)-[:TAGGED {label: $encryption_tag, id: "B7X8N2F4W1J9", indexed_at: 1724134092000}]->(p);
MATCH (u:User {id: $cairo}), (p:Post {id: "V8N1P3L9J4X0"}) MERGE (u)-[:TAGGED {label: $encryption_tag, id: "C1L2P4M7Q8R", indexed_at: 1724334095000}]->(p);
MATCH (u:User {id: $bogota}), (p:Post {id: "V8N1P3L9J4X0"}) MERGE (u)-[:TAGGED {label: $opensource_tag, id: "D3W5K8X2J9N", indexed_at: 1724334095000}]->(p);


MERGE (p2:Post {id: "3NFG9K0L5QH4"}) SET p2.content = "Open-source software promotes transparency and enhances user trust in digital privacy", p2.kind = "Short", p2.indexed_at = 1719308316921;
MATCH (u2:User {id: $amsterdam}), (p2:Post {id: "3NFG9K0L5QH4"}) MERGE (u2)-[:AUTHORED]->(p2);
MATCH (u:User {id: $bogota}), (p:Post {id: "3NFG9K0L5QH4"}) MERGE (u)-[:TAGGED {label:$opensource_tag, id: "E4F6M1P0Q2R7", indexed_at: 1724544095000}]->(p);
MATCH (u:User {id: $detroit}), (p:Post {id: "3NFG9K0L5QH4"}) MERGE (u)-[:TAGGED {label: $api_tag, id: "F8N2W3X9J4L", indexed_at: 1724134080000}]->(p);
MATCH (u:User {id: $cairo}), (p:Post {id: "3NFG9K0L5QH4"}) MERGE (u)-[:TAGGED {label: $opensource_tag, id: "G5P7Q8L0X1D", indexed_at: 1724134092000}]->(p);
MATCH (u:User {id: $eixample}), (p:Post {id: "3NFG9K0L5QH4"}) MERGE (u)-[:TAGGED {label: $encryption_tag, id: "H9X2M4F7N3J", indexed_at: 1724134096000}]->(p);

MERGE (p3:Post {id: "A5D6P9V3Q0T"}) SET p3.content = "Encryption standards are vital for securing communications and preserving user privacy", p3.kind = "Short", p3.indexed_at = 1729308318234;
MATCH (u3:User {id: $bogota}), (p3:Post {id: "A5D6P9V3Q0T"}) MERGE (u3)-[:AUTHORED]->(p3);
MATCH (u:User {id: $amsterdam}), (p:Post {id: "A5D6P9V3Q0T"}) MERGE (u)-[:TAGGED {label: $encryption_tag, id: "J0L8Q1P5W4K", indexed_at: 1724134080000}]->(p);
MATCH (u:User {id: $detroit}), (p:Post {id: "A5D6P9V3Q0T"}) MERGE (u)-[:TAGGED {label: $encryption_tag, id: "K2N7W9F4X1D", indexed_at: 1724134092000}]->(p);
MATCH (u:User {id: $cairo}), (p:Post {id: "A5D6P9V3Q0T"}) MERGE (u)-[:TAGGED {label: $encryption_tag, id: "L3P8X0J2Q7M", indexed_at: 1724134092000}]->(p);
MATCH (u:User {id: $eixample}), (p:Post {id: "A5D6P9V3Q0T"}) MERGE (u)-[:TAGGED {label: $opensource_tag, id: "M4W1N9F2X8J", indexed_at: 1724134092000}]->(p);
MATCH (u:User {id: $eixample}), (p:Post {id: "A5D6P9V3Q0T"}) MERGE (u)-[:BOOKMARKED {id: "A9G7F2L4Q1W3", indexed_at: 1721764200000}]->(p);

MERGE (p3:Post {id: "C3L7W0F9Q4K8"}) SET p3.content = "Open-source projects often lead the way in implementing cutting-edge privacy tech innovations", p3.kind = "Short", p3.indexed_at = 1693824823456;
MATCH (u3:User {id: $bogota}), (p3:Post {id: "C3L7W0F9Q4K8"}) MERGE (u3)-[:AUTHORED]->(p3);
MATCH (u:User {id: $amsterdam}), (p:Post {id: "C3L7W0F9Q4K8"}) MERGE (u)-[:TAGGED {label: $opensource_tag, id: "D2X5P9M1J7L0", indexed_at: 1724134080000}]->(p);
MATCH (u:User {id: $detroit}), (p:Post {id: "C3L7W0F9Q4K8"}) MERGE (u)-[:TAGGED {label: $opensource_tag, id: "E4N8Q1W2F6J3", indexed_at: 1724134092000}]->(p);

MERGE (p3:Post {id: "K1P6Q9M2X4J8"}) SET p3.content = "Open-source code supports transparency", p3.kind = "Short", p3.indexed_at = 1693824190123;
MATCH (u3:User {id: $bogota}), (p3:Post {id: "K1P6Q9M2X4J8"}) MERGE (u3)-[:AUTHORED]->(p3);
MATCH (u:User {id: $amsterdam}), (p:Post {id: "K1P6Q9M2X4J8"}) MERGE (u)-[:TAGGED {label: $opensource_tag, id: "P8M1X4L2Q9J7", indexed_at: 1724134080000}]->(p);
MATCH (u:User {id: $detroit}), (p:Post {id: "K1P6Q9M2X4J8"}) MERGE (u)-[:TAGGED {label: $opensource_tag, id: "Q9N2W5F0J8K1", indexed_at: 1724134092000}]->(p);

MERGE (p3:Post {id: "L3W5N0F8Q2J7"}) SET p3.content = "Open-source solutions build trusty", p3.kind = "Short", p3.indexed_at = 1693823567890;
MATCH (u3:User {id: $detroit}), (p3:Post {id: "L3W5N0F8Q2J7"}) MERGE (u3)-[:AUTHORED]->(p3);
MATCH (u:User {id: $amsterdam}), (p:Post {id: "L3W5N0F8Q2J7"}) MERGE (u)-[:TAGGED {label: $opensource_tag, id: "R1L3X7P2F9J8", indexed_at: 1724134080000}]->(p);
MATCH (u:User {id: $bogota}), (p:Post {id: "L3W5N0F8Q2J7"}) MERGE (u)-[:TAGGED {label: $opensource_tag, id: "S4M0Q2N6F1J9", indexed_at: 1724134092000}]->(p);

MERGE (p3:Post {id: "M4X1P9L2J6K8"}) SET p3.content = "Open-source enables security auditing", p3.kind = "Short", p3.indexed_at = 1693822934567;
MATCH (u3:User {id: $detroit}), (p3:Post {id: "M4X1P9L2J6K8"}) MERGE (u3)-[:AUTHORED]->(p3);
MATCH (u:User {id: $amsterdam}), (p:Post {id: "M4X1P9L2J6K8"}) MERGE (u)-[:TAGGED {label: $opensource_tag, id: "T5X8L1P3J4N2", indexed_at: 1724134080000}]->(p);
MATCH (u:User {id: $bogota}), (p:Post {id: "M4X1P9L2J6K8"}) MERGE (u)-[:TAGGED {label: $opensource_tag, id: "U6Q7F0M2X1J8", indexed_at: 1724134092000}]->(p);

MERGE (p3:Post {id: "N7Q2F5W8J0L3"}) SET p3.content = "Open-source drives innovation forward", p3.kind = "Short", p3.indexed_at = 1693822331234;
MATCH (u3:User {id: $cairo}), (p3:Post {id: "N7Q2F5W8J0L3"}) MERGE (u3)-[:AUTHORED]->(p3);
MATCH (u:User {id: $amsterdam}), (p:Post {id: "N7Q2F5W8J0L3"}) MERGE (u)-[:TAGGED {label: $opensource_tag, id: "V8N1P3L9J4X0", indexed_at: 1724134080000}]->(p);
MATCH (u:User {id: $bogota}), (p:Post {id: "N7Q2F5W8J0L3"}) MERGE (u)-[:TAGGED {label: $opensource_tag, id: "J4N8Q1W2F6J3", indexed_at: 1724134092000}]->(p);
MATCH (u:User {id: $detroit}), (p:Post {id: "N7Q2F5W8J0L3"}) MERGE (u)-[:TAGGED {label: $opensource_tag, id: "V8N1P3L9J45R", indexed_at: 1724134080000}]->(p);
MATCH (u:User {id: $eixample}), (p:Post {id: "N7Q2F5W8J0L3"}) MERGE (u)-[:TAGGED {label: $opensource_tag, id: "J4N8Q1W2F6K8", indexed_at: 1724134092000}]->(p);
MATCH (u:User {id: $amsterdam}), (p:Post {id: "N7Q2F5W8J0L3"}) MERGE (u)-[:TAGGED {label: $encryption_tag, id: "V8N1P3L9J421", indexed_at: 1724134095000}]->(p);
MATCH (u:User {id: $eixample}), (p:Post {id: "N7Q2F5W8J0L3"}) MERGE (u)-[:TAGGED {label: $encryption_tag, id: "J4N8Q1W2F6LJ", indexed_at: 1724134077000}]->(p);

// ##################################
// ##### Posts related replies ######
// ##################################
MERGE (p1:Post {id: "1A1P4D8C9K0F"}) SET p1.content = "whop whop", p1.kind = "Short", p1.indexed_at = 1719477230000;
MATCH (amst:User {id: $amsterdam}), (p1:Post {id: "1A1P4D8C9K0F"}) MERGE (amst)-[:AUTHORED]->(p1);

MERGE (p2:Post {id: "2B9XKZG3T4L6"}) SET p2.content = "we did it!", p2.kind = "Short", p2.indexed_at = 1719477230015;
MATCH (bog:User {id: $bogota}), (p2:Post {id: "2B9XKZG3T4L6"}) MERGE (bog)-[:AUTHORED]->(p2);
MATCH (p1:Post {id: "1A1P4D8C9K0F"}), (p2:Post {id: "2B9XKZG3T4L6"}) MERGE (p2)-[:REPLIED]->(p1);

MERGE (p3:Post {id: "3M6WQ8F5P9R2"}) SET p3.content = "keep building", p3.kind = "Short", p3.indexed_at = 1719477230019;
MATCH (cai:User {id: $cairo}), (p3:Post {id: "3M6WQ8F5P9R2"}) MERGE (cai)-[:AUTHORED]->(p3);
MATCH (p1:Post {id: "1A1P4D8C9K0F"}), (p3:Post {id: "3M6WQ8F5P9R2"}) MERGE (p3)-[:REPLIED]->(p1);

MERGE (p4:Post {id: "4T7ZV0C8K5B1"}) SET p4.content = "yiaaaah", p4.kind = "Short", p4.indexed_at = 1719477230030;
MATCH (det:User {id: $detroit}), (p4:Post {id: "4T7ZV0C8K5B1"}) MERGE (det)-[:AUTHORED]->(p4);
MATCH (p1:Post {id: "1A1P4D8C9K0F"}), (p4:Post {id: "4T7ZV0C8K5B1"}) MERGE (p4)-[:REPLIED]->(p1);

MERGE (p5:Post {id: "5F8YQJ1L2D3E"}) SET p5.content = "finally", p5.kind = "Short", p5.indexed_at = 1719477230088;
MATCH (eix:User {id: $eixample}), (p5:Post {id: "5F8YQJ1L2D3E"}) MERGE (eix)-[:AUTHORED]->(p5);
MATCH (p1:Post {id: "1A1P4D8C9K0F"}), (p5:Post {id: "5F8YQJ1L2D3E"}) MERGE (p5)-[:REPLIED]->(p1);

MERGE (p6:Post {id: "6G3ZB9X0H7M4"}) SET p6.content = "we enjoy the path", p6.kind = "Short", p6.indexed_at = 1719477230101;
MATCH (eix:User {id: $eixample}), (p6:Post {id: "6G3ZB9X0H7M4"}) MERGE (eix)-[:AUTHORED]->(p6);
MATCH (p1:Post {id: "1A1P4D8C9K0F"}), (p6:Post {id: "6G3ZB9X0H7M4"}) MERGE (p6)-[:REPLIED]->(p1);

MERGE (p7:Post {id: "7N8K0Y1C3T2Q"}) SET p7.content = "what is next?", p7.kind = "Short", p7.indexed_at = 1719477230208;
MATCH (cai:User {id: $cairo}), (p7:Post {id: "7N8K0Y1C3T2Q"}) MERGE (cai)-[:AUTHORED]->(p7);
MATCH (p1:Post {id: "1A1P4D8C9K0F"}), (p7:Post {id: "7N8K0Y1C3T2Q"}) MERGE (p7)-[:REPLIED]->(p1);
>>>>>>> d94b3c62
<|MERGE_RESOLUTION|>--- conflicted
+++ resolved
@@ -33,60 +33,7 @@
 // ###############################
 // ##### Posts related tags ######
 // ###############################
-<<<<<<< HEAD
 MERGE (p:Post {id: "V8N1P3L9J4X0"}) SET p.content = "API security is crucial for ensuring user privacy and data protection", p.kind = "short", p.indexed_at = 1709308315917;
-MATCH (u:User {id: $alice}), (p:Post {id: "V8N1P3L9J4X0"}) MERGE (u)-[:AUTHORED]->(p);
-MATCH (u:User {id: $bob}), (p:Post {id: "V8N1P3L9J4X0"}) MERGE (u)-[:TAGGED {label: $api_tag, id: "6JDN8B3W4F5M", indexed_at: 1724544095}]->(p);
-MATCH (u:User {id: $charlie}), (p:Post {id: "V8N1P3L9J4X0"}) MERGE (u)-[:TAGGED {label: $api_tag, id: "7T0R9X6A2E1L", indexed_at: 1724134080}]->(p);
-MATCH (u:User {id: $diana}), (p:Post {id: "V8N1P3L9J4X0"}) MERGE (u)-[:TAGGED {label: $opensource_tag, id: "8G7Q5N4W1Z3P", indexed_at: 1724134092}]->(p);
-MATCH (u:User {id: $edward}), (p:Post {id: "V8N1P3L9J4X0"}) MERGE (u)-[:TAGGED {label: $api_tag, id: "9B4M8L0X2K7F", indexed_at: 1724334095}]->(p);
-MATCH (u:User {id: $edward}), (p:Post {id: "V8N1P3L9J4X0"}) MERGE (u)-[:TAGGED {label: $encryption_tag, id: "A5S6P9V3Q0T", indexed_at: 1724134080}]->(p);
-MATCH (u:User {id: $diana}), (p:Post {id: "V8N1P3L9J4X0"}) MERGE (u)-[:TAGGED {label: $encryption_tag, id: "B7X8N2F4W1J9", indexed_at: 1724134092}]->(p);
-MATCH (u:User {id: $charlie}), (p:Post {id: "V8N1P3L9J4X0"}) MERGE (u)-[:TAGGED {label: $encryption_tag, id: "C1L2P4M7Q8R", indexed_at: 1724334095}]->(p);
-MATCH (u:User {id: $bob}), (p:Post {id: "V8N1P3L9J4X0"}) MERGE (u)-[:TAGGED {label: $opensource_tag, id: "D3W5K8X2J9N", indexed_at: 1724334095}]->(p);
-
-
-MERGE (p2:Post {id: "3NFG9K0L5QH4"}) SET p2.content = "Open-source software promotes transparency and enhances user trust in digital privacy", p2.kind = "short", p2.indexed_at = 1719308316921;
-MATCH (u2:User {id: $alice}), (p2:Post {id: "3NFG9K0L5QH4"}) MERGE (u2)-[:AUTHORED]->(p2);
-MATCH (u:User {id: $bob}), (p:Post {id: "3NFG9K0L5QH4"}) MERGE (u)-[:TAGGED {label:$opensource_tag, id: "E4F6M1P0Q2R7", indexed_at: 1724544095}]->(p);
-MATCH (u:User {id: $diana}), (p:Post {id: "3NFG9K0L5QH4"}) MERGE (u)-[:TAGGED {label: $api_tag, id: "F8N2W3X9J4L", indexed_at: 1724134080}]->(p);
-MATCH (u:User {id: $charlie}), (p:Post {id: "3NFG9K0L5QH4"}) MERGE (u)-[:TAGGED {label: $opensource_tag, id: "G5P7Q8L0X1D", indexed_at: 1724134092}]->(p);
-MATCH (u:User {id: $edward}), (p:Post {id: "3NFG9K0L5QH4"}) MERGE (u)-[:TAGGED {label: $encryption_tag, id: "H9X2M4F7N3J", indexed_at: 1724134096}]->(p);
-
-MERGE (p3:Post {id: "A5D6P9V3Q0T"}) SET p3.content = "Encryption standards are vital for securing communications and preserving user privacy", p3.kind = "short", p3.indexed_at = 1729308318234;
-MATCH (u3:User {id: $bob}), (p3:Post {id: "A5D6P9V3Q0T"}) MERGE (u3)-[:AUTHORED]->(p3);
-MATCH (u:User {id: $alice}), (p:Post {id: "A5D6P9V3Q0T"}) MERGE (u)-[:TAGGED {label: $encryption_tag, id: "J0L8Q1P5W4K", indexed_at: 1724134080}]->(p);
-MATCH (u:User {id: $diana}), (p:Post {id: "A5D6P9V3Q0T"}) MERGE (u)-[:TAGGED {label: $encryption_tag, id: "K2N7W9F4X1D", indexed_at: 1724134092}]->(p);
-MATCH (u:User {id: $charlie}), (p:Post {id: "A5D6P9V3Q0T"}) MERGE (u)-[:TAGGED {label: $encryption_tag, id: "L3P8X0J2Q7M", indexed_at: 1724134092}]->(p);
-MATCH (u:User {id: $edward}), (p:Post {id: "A5D6P9V3Q0T"}) MERGE (u)-[:TAGGED {label: $opensource_tag, id: "M4W1N9F2X8J", indexed_at: 1724134092}]->(p);
-MATCH (u:User {id: $edward}), (p:Post {id: "A5D6P9V3Q0T"}) MERGE (u)-[:BOOKMARKED {id: "A9G7F2L4Q1W3", indexed_at: 1721764200}]->(p);
-
-MERGE (p3:Post {id: "C3L7W0F9Q4K8"}) SET p3.content = "Open-source projects often lead the way in implementing cutting-edge privacy tech innovations", p3.kind = "short", p3.indexed_at = 1693824823456;
-MATCH (u3:User {id: $bob}), (p3:Post {id: "C3L7W0F9Q4K8"}) MERGE (u3)-[:AUTHORED]->(p3);
-MATCH (u:User {id: $alice}), (p:Post {id: "C3L7W0F9Q4K8"}) MERGE (u)-[:TAGGED {label: $opensource_tag, id: "D2X5P9M1J7L0", indexed_at: 1724134080}]->(p);
-MATCH (u:User {id: $diana}), (p:Post {id: "C3L7W0F9Q4K8"}) MERGE (u)-[:TAGGED {label: $opensource_tag, id: "E4N8Q1W2F6J3", indexed_at: 1724134092}]->(p);
-
-MERGE (p3:Post {id: "K1P6Q9M2X4J8"}) SET p3.content = "Open-source code supports transparency", p3.kind = "short", p3.indexed_at = 1693824190123;
-MATCH (u3:User {id: $bob}), (p3:Post {id: "K1P6Q9M2X4J8"}) MERGE (u3)-[:AUTHORED]->(p3);
-MATCH (u:User {id: $alice}), (p:Post {id: "K1P6Q9M2X4J8"}) MERGE (u)-[:TAGGED {label: $opensource_tag, id: "P8M1X4L2Q9J7", indexed_at: 1724134080}]->(p);
-MATCH (u:User {id: $diana}), (p:Post {id: "K1P6Q9M2X4J8"}) MERGE (u)-[:TAGGED {label: $opensource_tag, id: "Q9N2W5F0J8K1", indexed_at: 1724134092}]->(p);
-
-MERGE (p3:Post {id: "L3W5N0F8Q2J7"}) SET p3.content = "Open-source solutions build trusty", p3.kind = "short", p3.indexed_at = 1693823567890;
-MATCH (u3:User {id: $diana}), (p3:Post {id: "L3W5N0F8Q2J7"}) MERGE (u3)-[:AUTHORED]->(p3);
-MATCH (u:User {id: $alice}), (p:Post {id: "L3W5N0F8Q2J7"}) MERGE (u)-[:TAGGED {label: $opensource_tag, id: "R1L3X7P2F9J8", indexed_at: 1724134080}]->(p);
-MATCH (u:User {id: $bob}), (p:Post {id: "L3W5N0F8Q2J7"}) MERGE (u)-[:TAGGED {label: $opensource_tag, id: "S4M0Q2N6F1J9", indexed_at: 1724134092}]->(p);
-
-MERGE (p3:Post {id: "M4X1P9L2J6K8"}) SET p3.content = "Open-source enables security auditing", p3.kind = "short", p3.indexed_at = 1693822934567;
-MATCH (u3:User {id: $diana}), (p3:Post {id: "M4X1P9L2J6K8"}) MERGE (u3)-[:AUTHORED]->(p3);
-MATCH (u:User {id: $alice}), (p:Post {id: "M4X1P9L2J6K8"}) MERGE (u)-[:TAGGED {label: $opensource_tag, id: "T5X8L1P3J4N2", indexed_at: 1724134080}]->(p);
-MATCH (u:User {id: $bob}), (p:Post {id: "M4X1P9L2J6K8"}) MERGE (u)-[:TAGGED {label: $opensource_tag, id: "U6Q7F0M2X1J8", indexed_at: 1724134092}]->(p);
-
-MERGE (p3:Post {id: "N7Q2F5W8J0L3"}) SET p3.content = "Open-source drives innovation forward", p3.kind = "short", p3.indexed_at = 1693822331234;
-MATCH (u3:User {id: $charlie}), (p3:Post {id: "N7Q2F5W8J0L3"}) MERGE (u3)-[:AUTHORED]->(p3);
-MATCH (u:User {id: $alice}), (p:Post {id: "N7Q2F5W8J0L3"}) MERGE (u)-[:TAGGED {label: $opensource_tag, id: "V8N1P3L9J4X0", indexed_at: 1724134080}]->(p);
-MATCH (u:User {id: $bob}), (p:Post {id: "N7Q2F5W8J0L3"}) MERGE (u)-[:TAGGED {label: $opensource_tag, id: "J4N8Q1W2F6J3", indexed_at: 1724134092}]->(p);
-=======
-MERGE (p:Post {id: "V8N1P3L9J4X0"}) SET p.content = "API security is crucial for ensuring user privacy and data protection", p.kind = "Short", p.indexed_at = 1709308315917;
 MATCH (u:User {id: $amsterdam}), (p:Post {id: "V8N1P3L9J4X0"}) MERGE (u)-[:AUTHORED]->(p);
 MATCH (u:User {id: $bogota}), (p:Post {id: "V8N1P3L9J4X0"}) MERGE (u)-[:TAGGED {label: $api_tag, id: "6JDN8B3W4F5M", indexed_at: 1724544095000}]->(p);
 MATCH (u:User {id: $cairo}), (p:Post {id: "V8N1P3L9J4X0"}) MERGE (u)-[:TAGGED {label: $api_tag, id: "7T0R9X6A2E1L", indexed_at: 1724134080000}]->(p);
@@ -98,14 +45,14 @@
 MATCH (u:User {id: $bogota}), (p:Post {id: "V8N1P3L9J4X0"}) MERGE (u)-[:TAGGED {label: $opensource_tag, id: "D3W5K8X2J9N", indexed_at: 1724334095000}]->(p);
 
 
-MERGE (p2:Post {id: "3NFG9K0L5QH4"}) SET p2.content = "Open-source software promotes transparency and enhances user trust in digital privacy", p2.kind = "Short", p2.indexed_at = 1719308316921;
+MERGE (p2:Post {id: "3NFG9K0L5QH4"}) SET p2.content = "Open-source software promotes transparency and enhances user trust in digital privacy", p2.kind = "short", p2.indexed_at = 1719308316921;
 MATCH (u2:User {id: $amsterdam}), (p2:Post {id: "3NFG9K0L5QH4"}) MERGE (u2)-[:AUTHORED]->(p2);
 MATCH (u:User {id: $bogota}), (p:Post {id: "3NFG9K0L5QH4"}) MERGE (u)-[:TAGGED {label:$opensource_tag, id: "E4F6M1P0Q2R7", indexed_at: 1724544095000}]->(p);
 MATCH (u:User {id: $detroit}), (p:Post {id: "3NFG9K0L5QH4"}) MERGE (u)-[:TAGGED {label: $api_tag, id: "F8N2W3X9J4L", indexed_at: 1724134080000}]->(p);
 MATCH (u:User {id: $cairo}), (p:Post {id: "3NFG9K0L5QH4"}) MERGE (u)-[:TAGGED {label: $opensource_tag, id: "G5P7Q8L0X1D", indexed_at: 1724134092000}]->(p);
 MATCH (u:User {id: $eixample}), (p:Post {id: "3NFG9K0L5QH4"}) MERGE (u)-[:TAGGED {label: $encryption_tag, id: "H9X2M4F7N3J", indexed_at: 1724134096000}]->(p);
 
-MERGE (p3:Post {id: "A5D6P9V3Q0T"}) SET p3.content = "Encryption standards are vital for securing communications and preserving user privacy", p3.kind = "Short", p3.indexed_at = 1729308318234;
+MERGE (p3:Post {id: "A5D6P9V3Q0T"}) SET p3.content = "Encryption standards are vital for securing communications and preserving user privacy", p3.kind = "short", p3.indexed_at = 1729308318234;
 MATCH (u3:User {id: $bogota}), (p3:Post {id: "A5D6P9V3Q0T"}) MERGE (u3)-[:AUTHORED]->(p3);
 MATCH (u:User {id: $amsterdam}), (p:Post {id: "A5D6P9V3Q0T"}) MERGE (u)-[:TAGGED {label: $encryption_tag, id: "J0L8Q1P5W4K", indexed_at: 1724134080000}]->(p);
 MATCH (u:User {id: $detroit}), (p:Post {id: "A5D6P9V3Q0T"}) MERGE (u)-[:TAGGED {label: $encryption_tag, id: "K2N7W9F4X1D", indexed_at: 1724134092000}]->(p);
@@ -113,27 +60,27 @@
 MATCH (u:User {id: $eixample}), (p:Post {id: "A5D6P9V3Q0T"}) MERGE (u)-[:TAGGED {label: $opensource_tag, id: "M4W1N9F2X8J", indexed_at: 1724134092000}]->(p);
 MATCH (u:User {id: $eixample}), (p:Post {id: "A5D6P9V3Q0T"}) MERGE (u)-[:BOOKMARKED {id: "A9G7F2L4Q1W3", indexed_at: 1721764200000}]->(p);
 
-MERGE (p3:Post {id: "C3L7W0F9Q4K8"}) SET p3.content = "Open-source projects often lead the way in implementing cutting-edge privacy tech innovations", p3.kind = "Short", p3.indexed_at = 1693824823456;
+MERGE (p3:Post {id: "C3L7W0F9Q4K8"}) SET p3.content = "Open-source projects often lead the way in implementing cutting-edge privacy tech innovations", p3.kind = "short", p3.indexed_at = 1693824823456;
 MATCH (u3:User {id: $bogota}), (p3:Post {id: "C3L7W0F9Q4K8"}) MERGE (u3)-[:AUTHORED]->(p3);
 MATCH (u:User {id: $amsterdam}), (p:Post {id: "C3L7W0F9Q4K8"}) MERGE (u)-[:TAGGED {label: $opensource_tag, id: "D2X5P9M1J7L0", indexed_at: 1724134080000}]->(p);
 MATCH (u:User {id: $detroit}), (p:Post {id: "C3L7W0F9Q4K8"}) MERGE (u)-[:TAGGED {label: $opensource_tag, id: "E4N8Q1W2F6J3", indexed_at: 1724134092000}]->(p);
 
-MERGE (p3:Post {id: "K1P6Q9M2X4J8"}) SET p3.content = "Open-source code supports transparency", p3.kind = "Short", p3.indexed_at = 1693824190123;
+MERGE (p3:Post {id: "K1P6Q9M2X4J8"}) SET p3.content = "Open-source code supports transparency", p3.kind = "short", p3.indexed_at = 1693824190123;
 MATCH (u3:User {id: $bogota}), (p3:Post {id: "K1P6Q9M2X4J8"}) MERGE (u3)-[:AUTHORED]->(p3);
 MATCH (u:User {id: $amsterdam}), (p:Post {id: "K1P6Q9M2X4J8"}) MERGE (u)-[:TAGGED {label: $opensource_tag, id: "P8M1X4L2Q9J7", indexed_at: 1724134080000}]->(p);
 MATCH (u:User {id: $detroit}), (p:Post {id: "K1P6Q9M2X4J8"}) MERGE (u)-[:TAGGED {label: $opensource_tag, id: "Q9N2W5F0J8K1", indexed_at: 1724134092000}]->(p);
 
-MERGE (p3:Post {id: "L3W5N0F8Q2J7"}) SET p3.content = "Open-source solutions build trusty", p3.kind = "Short", p3.indexed_at = 1693823567890;
+MERGE (p3:Post {id: "L3W5N0F8Q2J7"}) SET p3.content = "Open-source solutions build trusty", p3.kind = "short", p3.indexed_at = 1693823567890;
 MATCH (u3:User {id: $detroit}), (p3:Post {id: "L3W5N0F8Q2J7"}) MERGE (u3)-[:AUTHORED]->(p3);
 MATCH (u:User {id: $amsterdam}), (p:Post {id: "L3W5N0F8Q2J7"}) MERGE (u)-[:TAGGED {label: $opensource_tag, id: "R1L3X7P2F9J8", indexed_at: 1724134080000}]->(p);
 MATCH (u:User {id: $bogota}), (p:Post {id: "L3W5N0F8Q2J7"}) MERGE (u)-[:TAGGED {label: $opensource_tag, id: "S4M0Q2N6F1J9", indexed_at: 1724134092000}]->(p);
 
-MERGE (p3:Post {id: "M4X1P9L2J6K8"}) SET p3.content = "Open-source enables security auditing", p3.kind = "Short", p3.indexed_at = 1693822934567;
+MERGE (p3:Post {id: "M4X1P9L2J6K8"}) SET p3.content = "Open-source enables security auditing", p3.kind = "short", p3.indexed_at = 1693822934567;
 MATCH (u3:User {id: $detroit}), (p3:Post {id: "M4X1P9L2J6K8"}) MERGE (u3)-[:AUTHORED]->(p3);
 MATCH (u:User {id: $amsterdam}), (p:Post {id: "M4X1P9L2J6K8"}) MERGE (u)-[:TAGGED {label: $opensource_tag, id: "T5X8L1P3J4N2", indexed_at: 1724134080000}]->(p);
 MATCH (u:User {id: $bogota}), (p:Post {id: "M4X1P9L2J6K8"}) MERGE (u)-[:TAGGED {label: $opensource_tag, id: "U6Q7F0M2X1J8", indexed_at: 1724134092000}]->(p);
 
-MERGE (p3:Post {id: "N7Q2F5W8J0L3"}) SET p3.content = "Open-source drives innovation forward", p3.kind = "Short", p3.indexed_at = 1693822331234;
+MERGE (p3:Post {id: "N7Q2F5W8J0L3"}) SET p3.content = "Open-source drives innovation forward", p3.kind = "short", p3.indexed_at = 1693822331234;
 MATCH (u3:User {id: $cairo}), (p3:Post {id: "N7Q2F5W8J0L3"}) MERGE (u3)-[:AUTHORED]->(p3);
 MATCH (u:User {id: $amsterdam}), (p:Post {id: "N7Q2F5W8J0L3"}) MERGE (u)-[:TAGGED {label: $opensource_tag, id: "V8N1P3L9J4X0", indexed_at: 1724134080000}]->(p);
 MATCH (u:User {id: $bogota}), (p:Post {id: "N7Q2F5W8J0L3"}) MERGE (u)-[:TAGGED {label: $opensource_tag, id: "J4N8Q1W2F6J3", indexed_at: 1724134092000}]->(p);
@@ -145,30 +92,29 @@
 // ##################################
 // ##### Posts related replies ######
 // ##################################
-MERGE (p1:Post {id: "1A1P4D8C9K0F"}) SET p1.content = "whop whop", p1.kind = "Short", p1.indexed_at = 1719477230000;
+MERGE (p1:Post {id: "1A1P4D8C9K0F"}) SET p1.content = "whop whop", p1.kind = "short", p1.indexed_at = 1719477230000;
 MATCH (amst:User {id: $amsterdam}), (p1:Post {id: "1A1P4D8C9K0F"}) MERGE (amst)-[:AUTHORED]->(p1);
 
-MERGE (p2:Post {id: "2B9XKZG3T4L6"}) SET p2.content = "we did it!", p2.kind = "Short", p2.indexed_at = 1719477230015;
+MERGE (p2:Post {id: "2B9XKZG3T4L6"}) SET p2.content = "we did it!", p2.kind = "short", p2.indexed_at = 1719477230015;
 MATCH (bog:User {id: $bogota}), (p2:Post {id: "2B9XKZG3T4L6"}) MERGE (bog)-[:AUTHORED]->(p2);
 MATCH (p1:Post {id: "1A1P4D8C9K0F"}), (p2:Post {id: "2B9XKZG3T4L6"}) MERGE (p2)-[:REPLIED]->(p1);
 
-MERGE (p3:Post {id: "3M6WQ8F5P9R2"}) SET p3.content = "keep building", p3.kind = "Short", p3.indexed_at = 1719477230019;
+MERGE (p3:Post {id: "3M6WQ8F5P9R2"}) SET p3.content = "keep building", p3.kind = "short", p3.indexed_at = 1719477230019;
 MATCH (cai:User {id: $cairo}), (p3:Post {id: "3M6WQ8F5P9R2"}) MERGE (cai)-[:AUTHORED]->(p3);
 MATCH (p1:Post {id: "1A1P4D8C9K0F"}), (p3:Post {id: "3M6WQ8F5P9R2"}) MERGE (p3)-[:REPLIED]->(p1);
 
-MERGE (p4:Post {id: "4T7ZV0C8K5B1"}) SET p4.content = "yiaaaah", p4.kind = "Short", p4.indexed_at = 1719477230030;
+MERGE (p4:Post {id: "4T7ZV0C8K5B1"}) SET p4.content = "yiaaaah", p4.kind = "short", p4.indexed_at = 1719477230030;
 MATCH (det:User {id: $detroit}), (p4:Post {id: "4T7ZV0C8K5B1"}) MERGE (det)-[:AUTHORED]->(p4);
 MATCH (p1:Post {id: "1A1P4D8C9K0F"}), (p4:Post {id: "4T7ZV0C8K5B1"}) MERGE (p4)-[:REPLIED]->(p1);
 
-MERGE (p5:Post {id: "5F8YQJ1L2D3E"}) SET p5.content = "finally", p5.kind = "Short", p5.indexed_at = 1719477230088;
+MERGE (p5:Post {id: "5F8YQJ1L2D3E"}) SET p5.content = "finally", p5.kind = "short", p5.indexed_at = 1719477230088;
 MATCH (eix:User {id: $eixample}), (p5:Post {id: "5F8YQJ1L2D3E"}) MERGE (eix)-[:AUTHORED]->(p5);
 MATCH (p1:Post {id: "1A1P4D8C9K0F"}), (p5:Post {id: "5F8YQJ1L2D3E"}) MERGE (p5)-[:REPLIED]->(p1);
 
-MERGE (p6:Post {id: "6G3ZB9X0H7M4"}) SET p6.content = "we enjoy the path", p6.kind = "Short", p6.indexed_at = 1719477230101;
+MERGE (p6:Post {id: "6G3ZB9X0H7M4"}) SET p6.content = "we enjoy the path", p6.kind = "short", p6.indexed_at = 1719477230101;
 MATCH (eix:User {id: $eixample}), (p6:Post {id: "6G3ZB9X0H7M4"}) MERGE (eix)-[:AUTHORED]->(p6);
 MATCH (p1:Post {id: "1A1P4D8C9K0F"}), (p6:Post {id: "6G3ZB9X0H7M4"}) MERGE (p6)-[:REPLIED]->(p1);
 
-MERGE (p7:Post {id: "7N8K0Y1C3T2Q"}) SET p7.content = "what is next?", p7.kind = "Short", p7.indexed_at = 1719477230208;
+MERGE (p7:Post {id: "7N8K0Y1C3T2Q"}) SET p7.content = "what is next?", p7.kind = "short", p7.indexed_at = 1719477230208;
 MATCH (cai:User {id: $cairo}), (p7:Post {id: "7N8K0Y1C3T2Q"}) MERGE (cai)-[:AUTHORED]->(p7);
-MATCH (p1:Post {id: "1A1P4D8C9K0F"}), (p7:Post {id: "7N8K0Y1C3T2Q"}) MERGE (p7)-[:REPLIED]->(p1);
->>>>>>> d94b3c62
+MATCH (p1:Post {id: "1A1P4D8C9K0F"}), (p7:Post {id: "7N8K0Y1C3T2Q"}) MERGE (p7)-[:REPLIED]->(p1);