--- conflicted
+++ resolved
@@ -15,15 +15,12 @@
     InternalServerError { source: Box<dyn std::error::Error> },
     #[error("Bookmarks not found: {user_id}")]
     BookmarksNotFound { user_id: String },
-<<<<<<< HEAD
     #[error("File not found.")]
     FileNotFound {},
-=======
     #[error("Tags not found")]
     TagsNotFound { reach: String },
     #[error("Invalid input: {message}")]
     InvalidInput { message: String },
->>>>>>> 8e3b77d4
     // Add other custom errors here
 }
 
