<<<<<<< HEAD
use std::time::Duration;

use crate::config::Config;
use crate::db::connectors::{
    neo4j::{Neo4jConnector, NEO4J_CONNECTOR},
    redis::{RedisConnector, REDIS_CONNECTOR},
};
use crate::db::graph::setup::setup_graph;
use opentelemetry::{global, KeyValue};
use opentelemetry_appender_tracing::layer;
use opentelemetry_otlp::WithExportConfig;
use opentelemetry_sdk::logs::LoggerProvider;
use opentelemetry_sdk::trace::TracerProvider;
use opentelemetry_sdk::Resource;
use tracing::{debug, info};
use tracing_subscriber::{layer::SubscriberExt, Registry};
use tracing_subscriber::{EnvFilter, Layer};
=======
use crate::db::graph::setup::setup_graph;
use crate::{
    db::connectors::{
        neo4j::{Neo4jConnector, NEO4J_CONNECTOR},
        redis::{RedisConnector, REDIS_CONNECTOR},
    },
    Config,
};
use log::{debug, info};
>>>>>>> 45f65239

pub struct StackManager {}

impl StackManager {
    pub async fn setup_redis(config: &Config) {
        let redis_connector = RedisConnector::new_connection(&config.redis_uri())
            .await
            .expect("Failed to connect to Redis");

        match REDIS_CONNECTOR.set(redis_connector) {
            Err(e) => debug!("RedisConnector was already set: {:?}", e),
            Ok(()) => info!("RedisConnector successfully set"),
        }
    }

    pub async fn setup_neo4j(config: &Config) {
        let neo4j_connector = Neo4jConnector::new_connection(
            &config.neo4j_uri(),
            &config.neo4j_username,
            &config.neo4j_password,
        )
        .await
        .expect("Failed to connect to Neo4j");

        match NEO4J_CONNECTOR.set(neo4j_connector) {
            Err(e) => debug!("Neo4jConnector was already set: {:?}", e),
            Ok(()) => info!("Neo4jConnector successfully set"),
        }

<<<<<<< HEAD
async fn setup_logging(config: &Config) {
    if config.otlp_endpoint.is_empty() {
        match tracing_subscriber::fmt().pretty().try_init() {
            Ok(()) => info!("Logging initialized"),
            Err(e) => debug!("Logging already initialized: {:?}", e),
        };
        return;
    }

    let tracing_exporter = opentelemetry_otlp::SpanExporter::builder()
        .with_tonic()
        .with_endpoint(config.otlp_endpoint.clone())
        .with_timeout(Duration::from_secs(3))
        .build()
        .expect("Failed to create OTLP tracing exporter");

    let tracer_provider = TracerProvider::builder()
        .with_batch_exporter(tracing_exporter, opentelemetry_sdk::runtime::Tokio)
        .with_resource(Resource::new(vec![KeyValue::new("service.name", "nexus")]))
        .build();

    global::set_tracer_provider(tracer_provider.clone());

    let logging_exporter = opentelemetry_otlp::LogExporter::builder()
        .with_tonic()
        .with_endpoint(config.otlp_endpoint.clone())
        .with_timeout(Duration::from_secs(3))
        .build()
        .expect("Failed to create OTLP logging exporter");

    let logging_provider = LoggerProvider::builder()
        .with_batch_exporter(logging_exporter, opentelemetry_sdk::runtime::Tokio)
        .with_resource(Resource::new(vec![KeyValue::new("service.name", "nexus")]))
        .build();

    let otlp_layer = layer::OpenTelemetryTracingBridge::new(&logging_provider).with_filter(
        EnvFilter::from_default_env()
            .add_directive("opentelemetry=error".parse().unwrap())
            .add_directive("h2=error".parse().unwrap())
            .add_directive("tower=info".parse().unwrap()),
    );

    let subscriber = Registry::default()
        .with(
            tracing_subscriber::fmt::layer().pretty().with_filter(
                EnvFilter::from_default_env()
                    .add_directive("opentelemetry=error".parse().unwrap())
                    .add_directive("h2=error".parse().unwrap())
                    .add_directive("tower=info".parse().unwrap()),
            ),
        )
        .with(otlp_layer);

    tracing::subscriber::set_global_default(subscriber).expect("Failed to set subscriber");
    info!("Logging initialized");
}

async fn setup_metrics(config: &Config) {
    if config.otlp_endpoint.is_empty() {
        return;
    }
    let metric_exporter = opentelemetry_otlp::MetricExporter::builder()
        .with_tonic()
        .with_endpoint(config.otlp_endpoint.clone())
        .with_timeout(Duration::from_secs(3))
        .build()
        .expect("Failed to create OTLP metric exporter");

    let reader = opentelemetry_sdk::metrics::PeriodicReader::builder(
        metric_exporter,
        opentelemetry_sdk::runtime::Tokio,
    )
    .with_interval(std::time::Duration::from_secs(30))
    .with_timeout(Duration::from_secs(3))
    .build();

    let provider = opentelemetry_sdk::metrics::SdkMeterProvider::builder()
        .with_reader(reader)
        .with_resource(Resource::new(vec![KeyValue::new("service.name", "nexus")]))
        .build();
    global::set_meter_provider(provider);
    info!("Metrics initialized");
}

pub async fn setup(config: &Config) {
    // Initialize logging and metrics
    setup_logging(config).await;
    setup_metrics(config).await;

    // Initialize Redis and Neo4j
    setup_redis(config).await;
    setup_neo4j(config).await;
=======
        // Set Neo4J graph data constraints
        setup_graph().await.unwrap_or_default();
    }

    pub async fn setup(config: &Config) {
        match env_logger::try_init() {
            Ok(_) => info!("Env logger initiated"),
            Err(err) => debug!("Env logger was already set: {}", err),
        }

        // Initialize Redis and Neo4j
        Self::setup_redis(config).await;
        Self::setup_neo4j(config).await;
    }
>>>>>>> 45f65239
}<|MERGE_RESOLUTION|>--- conflicted
+++ resolved
@@ -1,12 +1,13 @@
-<<<<<<< HEAD
 use std::time::Duration;
 
-use crate::config::Config;
-use crate::db::connectors::{
-    neo4j::{Neo4jConnector, NEO4J_CONNECTOR},
-    redis::{RedisConnector, REDIS_CONNECTOR},
+use crate::db::graph::setup::setup_graph;
+use crate::{
+    db::connectors::{
+        neo4j::{Neo4jConnector, NEO4J_CONNECTOR},
+        redis::{RedisConnector, REDIS_CONNECTOR},
+    },
+    Config,
 };
-use crate::db::graph::setup::setup_graph;
 use opentelemetry::{global, KeyValue};
 use opentelemetry_appender_tracing::layer;
 use opentelemetry_otlp::WithExportConfig;
@@ -16,17 +17,6 @@
 use tracing::{debug, info};
 use tracing_subscriber::{layer::SubscriberExt, Registry};
 use tracing_subscriber::{EnvFilter, Layer};
-=======
-use crate::db::graph::setup::setup_graph;
-use crate::{
-    db::connectors::{
-        neo4j::{Neo4jConnector, NEO4J_CONNECTOR},
-        redis::{RedisConnector, REDIS_CONNECTOR},
-    },
-    Config,
-};
-use log::{debug, info};
->>>>>>> 45f65239
 
 pub struct StackManager {}
 
@@ -42,7 +32,7 @@
         }
     }
 
-    pub async fn setup_neo4j(config: &Config) {
+    async fn setup_neo4j(config: &Config) {
         let neo4j_connector = Neo4jConnector::new_connection(
             &config.neo4j_uri(),
             &config.neo4j_username,
@@ -56,113 +46,101 @@
             Ok(()) => info!("Neo4jConnector successfully set"),
         }
 
-<<<<<<< HEAD
-async fn setup_logging(config: &Config) {
-    if config.otlp_endpoint.is_empty() {
-        match tracing_subscriber::fmt().pretty().try_init() {
-            Ok(()) => info!("Logging initialized"),
-            Err(e) => debug!("Logging already initialized: {:?}", e),
-        };
-        return;
-    }
-
-    let tracing_exporter = opentelemetry_otlp::SpanExporter::builder()
-        .with_tonic()
-        .with_endpoint(config.otlp_endpoint.clone())
-        .with_timeout(Duration::from_secs(3))
-        .build()
-        .expect("Failed to create OTLP tracing exporter");
-
-    let tracer_provider = TracerProvider::builder()
-        .with_batch_exporter(tracing_exporter, opentelemetry_sdk::runtime::Tokio)
-        .with_resource(Resource::new(vec![KeyValue::new("service.name", "nexus")]))
-        .build();
-
-    global::set_tracer_provider(tracer_provider.clone());
-
-    let logging_exporter = opentelemetry_otlp::LogExporter::builder()
-        .with_tonic()
-        .with_endpoint(config.otlp_endpoint.clone())
-        .with_timeout(Duration::from_secs(3))
-        .build()
-        .expect("Failed to create OTLP logging exporter");
-
-    let logging_provider = LoggerProvider::builder()
-        .with_batch_exporter(logging_exporter, opentelemetry_sdk::runtime::Tokio)
-        .with_resource(Resource::new(vec![KeyValue::new("service.name", "nexus")]))
-        .build();
-
-    let otlp_layer = layer::OpenTelemetryTracingBridge::new(&logging_provider).with_filter(
-        EnvFilter::from_default_env()
-            .add_directive("opentelemetry=error".parse().unwrap())
-            .add_directive("h2=error".parse().unwrap())
-            .add_directive("tower=info".parse().unwrap()),
-    );
-
-    let subscriber = Registry::default()
-        .with(
-            tracing_subscriber::fmt::layer().pretty().with_filter(
-                EnvFilter::from_default_env()
-                    .add_directive("opentelemetry=error".parse().unwrap())
-                    .add_directive("h2=error".parse().unwrap())
-                    .add_directive("tower=info".parse().unwrap()),
-            ),
-        )
-        .with(otlp_layer);
-
-    tracing::subscriber::set_global_default(subscriber).expect("Failed to set subscriber");
-    info!("Logging initialized");
-}
-
-async fn setup_metrics(config: &Config) {
-    if config.otlp_endpoint.is_empty() {
-        return;
-    }
-    let metric_exporter = opentelemetry_otlp::MetricExporter::builder()
-        .with_tonic()
-        .with_endpoint(config.otlp_endpoint.clone())
-        .with_timeout(Duration::from_secs(3))
-        .build()
-        .expect("Failed to create OTLP metric exporter");
-
-    let reader = opentelemetry_sdk::metrics::PeriodicReader::builder(
-        metric_exporter,
-        opentelemetry_sdk::runtime::Tokio,
-    )
-    .with_interval(std::time::Duration::from_secs(30))
-    .with_timeout(Duration::from_secs(3))
-    .build();
-
-    let provider = opentelemetry_sdk::metrics::SdkMeterProvider::builder()
-        .with_reader(reader)
-        .with_resource(Resource::new(vec![KeyValue::new("service.name", "nexus")]))
-        .build();
-    global::set_meter_provider(provider);
-    info!("Metrics initialized");
-}
-
-pub async fn setup(config: &Config) {
-    // Initialize logging and metrics
-    setup_logging(config).await;
-    setup_metrics(config).await;
-
-    // Initialize Redis and Neo4j
-    setup_redis(config).await;
-    setup_neo4j(config).await;
-=======
         // Set Neo4J graph data constraints
         setup_graph().await.unwrap_or_default();
     }
 
+    async fn setup_logging(config: &Config) {
+        if config.otlp_endpoint.is_empty() {
+            match tracing_subscriber::fmt().pretty().try_init() {
+                Ok(()) => info!("Logging initialized"),
+                Err(e) => debug!("Logging already initialized: {:?}", e),
+            };
+            return;
+        }
+
+        let tracing_exporter = opentelemetry_otlp::SpanExporter::builder()
+            .with_tonic()
+            .with_endpoint(config.otlp_endpoint.clone())
+            .with_timeout(Duration::from_secs(3))
+            .build()
+            .expect("Failed to create OTLP tracing exporter");
+
+        let tracer_provider = TracerProvider::builder()
+            .with_batch_exporter(tracing_exporter, opentelemetry_sdk::runtime::Tokio)
+            .with_resource(Resource::new(vec![KeyValue::new("service.name", "nexus")]))
+            .build();
+
+        global::set_tracer_provider(tracer_provider.clone());
+
+        let logging_exporter = opentelemetry_otlp::LogExporter::builder()
+            .with_tonic()
+            .with_endpoint(config.otlp_endpoint.clone())
+            .with_timeout(Duration::from_secs(3))
+            .build()
+            .expect("Failed to create OTLP logging exporter");
+
+        let logging_provider = LoggerProvider::builder()
+            .with_batch_exporter(logging_exporter, opentelemetry_sdk::runtime::Tokio)
+            .with_resource(Resource::new(vec![KeyValue::new("service.name", "nexus")]))
+            .build();
+
+        let otlp_layer = layer::OpenTelemetryTracingBridge::new(&logging_provider).with_filter(
+            EnvFilter::from_default_env()
+                .add_directive("opentelemetry=error".parse().unwrap())
+                .add_directive("h2=error".parse().unwrap())
+                .add_directive("tower=info".parse().unwrap()),
+        );
+
+        let subscriber = Registry::default()
+            .with(
+                tracing_subscriber::fmt::layer().pretty().with_filter(
+                    EnvFilter::from_default_env()
+                        .add_directive("opentelemetry=error".parse().unwrap())
+                        .add_directive("h2=error".parse().unwrap())
+                        .add_directive("tower=info".parse().unwrap()),
+                ),
+            )
+            .with(otlp_layer);
+
+        tracing::subscriber::set_global_default(subscriber).expect("Failed to set subscriber");
+        info!("Logging initialized");
+    }
+
+    async fn setup_metrics(config: &Config) {
+        if config.otlp_endpoint.is_empty() {
+            return;
+        }
+        let metric_exporter = opentelemetry_otlp::MetricExporter::builder()
+            .with_tonic()
+            .with_endpoint(config.otlp_endpoint.clone())
+            .with_timeout(Duration::from_secs(3))
+            .build()
+            .expect("Failed to create OTLP metric exporter");
+
+        let reader = opentelemetry_sdk::metrics::PeriodicReader::builder(
+            metric_exporter,
+            opentelemetry_sdk::runtime::Tokio,
+        )
+        .with_interval(std::time::Duration::from_secs(30))
+        .with_timeout(Duration::from_secs(3))
+        .build();
+
+        let provider = opentelemetry_sdk::metrics::SdkMeterProvider::builder()
+            .with_reader(reader)
+            .with_resource(Resource::new(vec![KeyValue::new("service.name", "nexus")]))
+            .build();
+        global::set_meter_provider(provider);
+        info!("Metrics initialized");
+    }
+
     pub async fn setup(config: &Config) {
-        match env_logger::try_init() {
-            Ok(_) => info!("Env logger initiated"),
-            Err(err) => debug!("Env logger was already set: {}", err),
-        }
+        // Initialize logging and metrics
+        Self::setup_logging(config).await;
+        Self::setup_metrics(config).await;
 
         // Initialize Redis and Neo4j
         Self::setup_redis(config).await;
         Self::setup_neo4j(config).await;
     }
->>>>>>> 45f65239
 }