--- conflicted
+++ resolved
@@ -20,13 +20,12 @@
     }
 }
 
-<<<<<<< HEAD
 pub async fn read_from_set(
     label: &str,
     skip: Option<usize>,
     limit: Option<usize>,
 ) -> Result<Option<Vec<String>>, DynError> {
-    Taggers::try_from_index_set(&[label], skip, limit).await
+    Taggers::try_from_index_set(&[label], skip, limit, None).await
 }
 
 pub async fn get_tag_taggers_by_reach(
@@ -38,8 +37,4 @@
 ) -> Result<Option<Vec<String>>, DynError> {
     let query = queries::get::get_tag_taggers_by_reach(label, user_id, reach, skip, limit);
     retrieve_from_graph::<Vec<String>>(query, "tagger_ids").await
-=======
-pub async fn read_from_set(label: &str) -> Result<Option<Vec<String>>, DynError> {
-    Taggers::try_from_index_set(&[label], None, None, None).await
->>>>>>> 93fb6c8b
 }