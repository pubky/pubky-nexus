--- conflicted
+++ resolved
@@ -85,12 +85,8 @@
     ) -> Result<Option<TagPost>, Box<dyn std::error::Error + Send + Sync>> {
         let mut result;
         {
-<<<<<<< HEAD
             // We cannot use LIMIT clause because we need all data related
-            let query = queries::post_tags(user_id, post_id);
-=======
             let query = queries::read::post_tags(user_id, post_id);
->>>>>>> 92735008
             let graph = get_neo4j_graph()?;
 
             let graph = graph.lock().await;
