--- conflicted
+++ resolved
@@ -185,7 +185,6 @@
         Ok(())
     }
 
-<<<<<<< HEAD
     fn get_cache_key_parts(tags_query: &HotTagsInput) -> Vec<String> {
         match &tags_query.tagged_type {
             Some(tagged) => vec![
@@ -199,61 +198,14 @@
                 tags_query.limit.to_string(),
                 tags_query.skip.to_string(),
             ],
-=======
-    pub async fn get_global_tags_stream(
-        skip: Option<usize>,
-        limit: Option<usize>,
-        taggers_limit: Option<usize>,
-    ) -> Result<Option<Self>, DynError> {
-        let hot_tags = Self::try_from_index_sorted_set(
-            &TAG_GLOBAL_HOT,
-            None,
-            None,
-            skip,
-            limit,
-            SortOrder::Descending,
-            None,
-        )
-        .await?
-        .unwrap_or_default();
-
-        if hot_tags.is_empty() {
-            return Ok(None);
->>>>>>> 93fb6c8b
-        }
-    }
-
-<<<<<<< HEAD
+        }
+    }
+
     async fn get_from_cache(tags_query: &HotTagsInput) -> Result<Option<HotTags>, DynError> {
         let key_parts = HotTags::get_cache_key_parts(tags_query);
         let key_parts_vector: Vec<&str> =
             key_parts.iter().map(|s| s.as_str()).collect::<Vec<&str>>();
         HotTags::try_from_index_json(key_parts_vector.as_slice()).await
-=======
-        // Collect the labels as a vector of string slices
-        let labels: Vec<&str> = hot_tags.iter().map(|(label, _)| label.as_str()).collect();
-        let label_slice: &[&str] = &labels;
-
-        let list = Taggers::try_from_multiple_sets(None, label_slice, taggers_limit).await?;
-
-        let hot_tags_stream: HotTags = hot_tags
-            .into_iter()
-            .zip(list)
-            .filter_map(|((label, score), user_ids)| match user_ids {
-                Some((tagger_list, taggers_count)) => {
-                    let taggers_id = Taggers::from_vec(tagger_list);
-                    Some(HotTag {
-                        label,
-                        taggers_id,
-                        post_count: score as u64,
-                        taggers_count,
-                    })
-                }
-                None => None,
-            })
-            .collect();
-        Ok(Some(hot_tags_stream))
->>>>>>> 93fb6c8b
     }
 
     async fn set_to_cache(result: &HotTags, tags_query: &HotTagsInput) -> Result<(), DynError> {
