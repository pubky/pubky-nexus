<<<<<<< HEAD
pub mod file;
=======
pub mod homeserver;
>>>>>>> 8e3b77d4
pub mod info;
pub mod post;
pub mod tag;
pub mod traits;
pub mod user;<|MERGE_RESOLUTION|>--- conflicted
+++ resolved
@@ -1,8 +1,5 @@
-<<<<<<< HEAD
 pub mod file;
-=======
 pub mod homeserver;
->>>>>>> 8e3b77d4
 pub mod info;
 pub mod post;
 pub mod tag;
