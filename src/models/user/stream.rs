use super::{Influencers, Muted, UserCounts, UserSearch, UserView};
use crate::models::follow::{Followers, Following, Friends, UserFollows};
use crate::types::{DynError, StreamReach, Timeframe};
use crate::{db::kv::index::sorted_sets::SortOrder, RedisOps};
use crate::{get_neo4j_graph, queries};
use serde::{Deserialize, Serialize};
use tokio::task::spawn;
use utoipa::ToSchema;

pub const USER_MOSTFOLLOWED_KEY_PARTS: [&str; 2] = ["Users", "MostFollowed"];
pub const USER_INFLUENCERS_KEY_PARTS: [&str; 2] = ["Users", "Influencers"];
pub const CACHE_USER_RECOMMENDED_KEY_PARTS: [&str; 3] = ["Cache", "Users", "Recommended"];
// TTL, 12HR
pub const CACHE_USER_RECOMMENDED_TTL: i64 = 12 * 60 * 60;

#[derive(Deserialize, ToSchema, Debug, Clone, PartialEq)]
#[serde(rename_all = "snake_case")]
pub enum UserStreamSource {
    Followers,
    Following,
    Friends,
    Muted,
    MostFollowed,
    Influencers,
    Recommended,
}

pub struct UserStreamInput {
    pub user_id: Option<String>,
    pub viewer_id: Option<String>,
    pub skip: Option<usize>,
    pub limit: Option<usize>,
    pub source: UserStreamSource,
    pub reach: Option<StreamReach>,
    pub depth: Option<u8>,
    pub timeframe: Option<Timeframe>,
    pub preview: Option<bool>,
}

#[derive(Serialize, Deserialize, ToSchema, Default)]
pub struct UserStream(Vec<UserView>);

impl RedisOps for UserStream {}

impl UserStream {
    pub async fn get_by_id(input: &UserStreamInput) -> Result<Option<Self>, DynError> {
        let user_ids = Self::get_user_list_from_source(
            input.user_id.as_deref(),
            input.source.clone(),
            input.reach.clone(),
            input.skip,
            input.limit,
            input.timeframe.clone(),
            input.preview,
        )
        .await?;
        match user_ids {
            Some(users) => {
                Self::from_listed_user_ids(&users, input.viewer_id.as_deref(), input.depth).await
            }
            None => Ok(None),
        }
    }

    pub async fn get_from_username_search(
        username: &str,
        viewer_id: Option<&str>,
        skip: Option<usize>,
        limit: Option<usize>,
    ) -> Result<Option<Self>, DynError> {
        let user_ids = UserSearch::get_by_name(username, skip, limit)
            .await?
            .map(|result| result.0);

        match user_ids {
            Some(users) => Self::from_listed_user_ids(&users, viewer_id, None).await,
            None => Ok(None),
        }
    }

    pub async fn from_listed_user_ids(
        user_ids: &[String],
        viewer_id: Option<&str>,
        depth: Option<u8>,
    ) -> Result<Option<Self>, DynError> {
        // TODO: potentially we could use a new redis_com.mget() with a single call to retrieve all
        // user details at once and build the user profiles on the fly.
        // But still, using tokio to create them concurrently has VERY high performance.
        let viewer_id = viewer_id.map(|id| id.to_string());
        let mut handles = Vec::with_capacity(user_ids.len());

        for user_id in user_ids {
            let user_id = user_id.clone();
            let viewer_id = viewer_id.clone();
            let handle =
                spawn(
                    async move { UserView::get_by_id(&user_id, viewer_id.as_deref(), depth).await },
                );
            handles.push(handle);
        }

        let mut user_views = Vec::with_capacity(user_ids.len());

        for handle in handles {
            if let Some(user_view) = handle.await?? {
                user_views.push(user_view);
            }
        }

        match user_views.is_empty() {
            true => Ok(None),
            false => Ok(Some(Self(user_views))),
        }
    }

    /// Adds the post to a Redis sorted set using the follower counts as score.
    pub async fn add_to_most_followed_sorted_set(
        user_id: &str,
        counts: &UserCounts,
    ) -> Result<(), DynError> {
        Self::put_index_sorted_set(
            &USER_MOSTFOLLOWED_KEY_PARTS,
            &[(counts.followers as f64, user_id)],
            None,
            None,
        )
        .await
    }

    /// Adds the post to a Redis sorted set using the follower counts as score.
    pub async fn add_to_influencers_sorted_set(
        user_id: &str,
        counts: &UserCounts,
    ) -> Result<(), DynError> {
<<<<<<< HEAD
        let score = (counts.tags + counts.posts) as f64 * (counts.followers as f64).sqrt();
        Self::put_index_sorted_set(&USER_INFLUENCERS_KEY_PARTS, &[(score, user_id)], None, None)
            .await
=======
        let score = (counts.tagged + counts.posts) as f64 * (counts.followers as f64).sqrt();
        Self::put_index_sorted_set(&USER_PIONEERS_KEY_PARTS, &[(score, user_id)], None, None).await
>>>>>>> 104dd696
    }
    /// Retrieves recommended user IDs based on the specified criteria.
    async fn get_recommended_ids(
        user_id: &str,
        limit: Option<usize>,
    ) -> Result<Option<Vec<String>>, DynError> {
        let count = limit.unwrap_or(5) as isize;

        // Attempt to get cached data from Redis
        if let Some(cached_data) = Self::try_get_cached_recommended(user_id, count).await? {
            return Ok(Some(cached_data));
        }

        // Cache miss; proceed to query Neo4j
        let mut result;
        {
            let graph = get_neo4j_graph()?;
            // Query Neo4j for 30 user IDs
            let query = queries::get::recommend_users(user_id, 30);

            let graph = graph.lock().await;
            result = graph.execute(query).await?;
        }

        let mut user_ids = Vec::new();

        while let Some(row) = result.next().await? {
            if let Some(user_id) = row.get::<Option<String>>("recommended_user_id")? {
                user_ids.push(user_id);
            }
        }

        if user_ids.is_empty() {
            Ok(None)
        } else {
            Self::cache_recommended_users(user_id, &user_ids).await?;
            if let Some(limit) = limit {
                user_ids.truncate(limit);
            };
            Ok(Some(user_ids))
        }
    }

    async fn try_get_cached_recommended(
        user_id: &str,
        count: isize,
    ) -> Result<Option<Vec<String>>, DynError> {
        let key_parts = &["Cache", "Recommended", user_id];
        Self::try_get_random_from_index_set(
            key_parts,
            count,
            Some(CACHE_USER_RECOMMENDED_KEY_PARTS.join(":")),
        )
        .await
    }

    /// Helper method to cache recommended users in Redis with a TTL.
    async fn cache_recommended_users(user_id: &str, user_ids: &[String]) -> Result<(), DynError> {
        let values: Vec<&str> = user_ids.iter().map(|s| s.as_str()).collect();
        // Cache the result in Redis with a TTL of 12 hours
        Self::put_index_set(
            &[user_id],
            &values,
            Some(CACHE_USER_RECOMMENDED_TTL),
            Some(CACHE_USER_RECOMMENDED_KEY_PARTS.join(":")),
        )
        .await
    }

    // Get list of users based on the specified reach type
    pub async fn get_user_list_from_source(
        user_id: Option<&str>,
        source: UserStreamSource,
        reach: Option<StreamReach>,
        skip: Option<usize>,
        limit: Option<usize>,
        timeframe: Option<Timeframe>,
        preview: Option<bool>,
    ) -> Result<Option<Vec<String>>, DynError> {
        let user_ids = match source {
            UserStreamSource::Followers => Followers::get_by_id(
                user_id
                    .ok_or("User ID should be provided for user streams with source 'followers'")?,
                skip,
                limit,
            )
            .await?
            .map(|u| u.0),
            UserStreamSource::Following => Following::get_by_id(
                user_id
                    .ok_or("User ID should be provided for user streams with source 'following'")?,
                skip,
                limit,
            )
            .await?
            .map(|u| u.0),
            UserStreamSource::Friends => Friends::get_by_id(
                user_id
                    .ok_or("User ID should be provided for user streams with source 'friends'")?,
                skip,
                limit,
            )
            .await?
            .map(|u| u.0),
            UserStreamSource::Muted => Muted::get_by_id(
                user_id.ok_or("User ID should be provided for user streams with source 'muted'")?,
                skip,
                limit,
            )
            .await?
            .map(|u| u.0),
            UserStreamSource::MostFollowed => Self::try_from_index_sorted_set(
                &USER_MOSTFOLLOWED_KEY_PARTS,
                None,
                None,
                skip,
                limit,
                SortOrder::Descending,
                None,
            )
            .await?
            .map(|set| set.into_iter().map(|(user_id, _score)| user_id).collect()),
            UserStreamSource::Influencers => Influencers::get_influencers(
                user_id,
                Some(reach.unwrap_or(StreamReach::Wot(3))),
                skip.unwrap_or(0),
                limit.unwrap_or(10).min(100),
                &timeframe.unwrap_or(Timeframe::AllTime),
                preview.unwrap_or(false),
            )
            .await?
            .map(|result| {
                result
                    .iter()
                    .map(|(influencer_id, _)| influencer_id.clone())
                    .collect()
            }),
            UserStreamSource::Recommended => {
                UserStream::get_recommended_ids(
                    user_id.ok_or(
                        "User ID should be provided for user streams with source 'recommended'",
                    )?,
                    limit,
                )
                .await?
            }
        };
        Ok(user_ids)
    }
}<|MERGE_RESOLUTION|>--- conflicted
+++ resolved
@@ -132,14 +132,9 @@
         user_id: &str,
         counts: &UserCounts,
     ) -> Result<(), DynError> {
-<<<<<<< HEAD
-        let score = (counts.tags + counts.posts) as f64 * (counts.followers as f64).sqrt();
+        let score = (counts.tagged + counts.posts) as f64 * (counts.followers as f64).sqrt();
         Self::put_index_sorted_set(&USER_INFLUENCERS_KEY_PARTS, &[(score, user_id)], None, None)
             .await
-=======
-        let score = (counts.tagged + counts.posts) as f64 * (counts.followers as f64).sqrt();
-        Self::put_index_sorted_set(&USER_PIONEERS_KEY_PARTS, &[(score, user_id)], None, None).await
->>>>>>> 104dd696
     }
     /// Retrieves recommended user IDs based on the specified criteria.
     async fn get_recommended_ids(
