use super::id::PubkyId;
use super::UserSearch;
use crate::models::pubky_app::{PubkyAppUser, UserLink};
use crate::models::traits::Collection;
use crate::{queries, RedisOps};
use axum::async_trait;
use chrono::Utc;
use neo4rs::Query;
use serde::{Deserialize, Deserializer, Serialize};
use serde_json;
use utoipa::ToSchema;

#[async_trait]
impl RedisOps for UserDetails {}

#[async_trait]
impl Collection<&str> for UserDetails {
    fn collection_details_graph_query(id_list: &[&str]) -> Query {
        queries::read::get_users_details_by_ids(id_list)
    }

    fn put_graph_query(&self) -> Result<Query, Box<dyn std::error::Error + Send + Sync>> {
        queries::write::create_user(self)
    }

    async fn extend_on_index_miss(
        details: &[std::option::Option<Self>],
    ) -> Result<(), Box<dyn std::error::Error + Send + Sync>> {
        let user_details_refs: Vec<&UserDetails> = details
            .iter()
            .filter_map(|detail| detail.as_ref())
            .collect();

        UserSearch::put_to_index(&user_details_refs).await
    }
}

/// Represents user data with name, bio, image, links, and status.
#[derive(Serialize, Deserialize, ToSchema, Default, Clone, Debug)]
pub struct UserDetails {
    pub name: String,
    pub bio: Option<String>,
    pub id: PubkyId,
    #[serde(deserialize_with = "deserialize_user_links")]
    pub links: Option<Vec<UserLink>>,
    pub status: Option<String>,
    pub indexed_at: i64,
}

fn deserialize_user_links<'de, D>(deserializer: D) -> Result<Option<Vec<UserLink>>, D::Error>
where
    D: Deserializer<'de>,
{
    // Deserialize into serde_json::Value first
    let value = serde_json::Value::deserialize(deserializer)?;

    // Handle both cases
    match value {
        serde_json::Value::String(s) => {
            // If it's a string, parse the string as JSON
            let urls: Option<Vec<UserLink>> =
                serde_json::from_str(&s).map_err(serde::de::Error::custom)?;
            Ok(urls)
        }
        serde_json::Value::Array(arr) => {
            // If it's already an array, deserialize it directly
            let urls: Vec<UserLink> = serde_json::from_value(serde_json::Value::Array(arr))
                .map_err(serde::de::Error::custom)?;
            Ok(Some(urls))
        }
        _ => Err(serde::de::Error::custom("Expected a string or an array")),
    }
}

impl UserDetails {
    /// Retrieves details by user ID, first trying to get from Redis, then from Neo4j if not found.
    pub async fn get_by_id(
        user_id: &str,
    ) -> Result<Option<Self>, Box<dyn std::error::Error + Send + Sync>> {
        // Delegate to UserDetailsCollection::get_by_ids for single item retrieval
        let details_collection = Self::get_by_ids(&[user_id]).await?;
        Ok(details_collection.into_iter().flatten().next())
    }

    pub async fn from_homeserver(
        homeserver_user: PubkyAppUser,
        user_id: &PubkyId,
    ) -> Result<Self, Box<dyn std::error::Error + Send + Sync>> {
        Ok(UserDetails {
            name: homeserver_user.name,
            bio: homeserver_user.bio,
            status: homeserver_user.status,
            links: homeserver_user.links,
            id: user_id.clone(),
            indexed_at: Utc::now().timestamp_millis(),
        })
    }

<<<<<<< HEAD
    pub async fn del_from_graph(&self) -> Result<(), Box<dyn std::error::Error + Send + Sync>> {
        // Delete user_details on Redis
        Self::remove_from_index_multiple_json(&[&[&self.id]]).await?;
        // Delete user graph node;
        exec_single_row(queries::write::delete_user(&self.id)).await?;
=======
    // pub async fn del_from_graph(&self) -> Result<(), Box<dyn std::error::Error + Send + Sync>> {
    //     // Delete user_details on Redis
    //     Self::remove_from_index_multiple_json(&[&[&self.id]]).await?;

    //     // Delete user graph node;
    //     exec_single_row(queries::write::delete_user(&self.id)).await?;
>>>>>>> 92d40663

    //     Ok(())
    // }
}

#[cfg(test)]
mod tests {
    use crate::{setup, Config};

    use super::*;

    const USER_IDS: [&str; 8] = [
        "4snwyct86m383rsduhw5xgcxpw7c63j3pq8x4ycqikxgik8y64ro",
        "3iwsuz58pgrf7nw4kx8mg3fib1kqyi4oxqmuqxzsau1mpn5weipo",
        "3qgon1apkcmp63xbqpkrb3zzrja3nq9wou4u5bf7uu8rc9ehfo3y",
        "nope_it_does_not_exist", // Does not exist
        "4nacrqeuwh35kwrziy4m376uuyi7czazubgtyog4adm77ayqigxo",
        "5g3fwnue819wfdjwiwm8qr35ww6uxxgbzrigrtdgmbi19ksioeoy",
        "4p1qa1ko7wuta4f1qm8io495cqsmefbgfp85wtnm9bj55gqbhjpo",
        "not_existing_user_id_either", // Does not exist
    ];

    #[tokio::test]
    async fn test_get_by_ids_from_redis() {
        let config = Config::from_env();
        setup(&config).await;

        let user_details = UserDetails::get_by_ids(&USER_IDS).await.unwrap();
        assert_eq!(user_details.len(), USER_IDS.len());

        for details in user_details[0..3].iter() {
            assert!(details.is_some());
        }
        for details in user_details[4..7].iter() {
            assert!(details.is_some());
        }
        assert!(user_details[3].is_none());
        assert!(user_details[7].is_none());

        assert_eq!(user_details[0].as_ref().unwrap().name, "Aldert");
        assert_eq!(user_details[5].as_ref().unwrap().name, "Flavio");

        assert_eq!(
            user_details[5]
                .as_ref()
                .unwrap()
                .links
                .as_ref()
                .unwrap()
                .len(),
            4
        );
        assert_eq!(
            user_details[0]
                .as_ref()
                .unwrap()
                .links
                .as_ref()
                .unwrap()
                .len(),
            2
        );

        for (i, details) in user_details.iter().enumerate() {
            if let Some(details) = details {
                assert_eq!(details.id.as_ref(), USER_IDS[i]);
            }
        }
    }
}<|MERGE_RESOLUTION|>--- conflicted
+++ resolved
@@ -96,20 +96,12 @@
         })
     }
 
-<<<<<<< HEAD
-    pub async fn del_from_graph(&self) -> Result<(), Box<dyn std::error::Error + Send + Sync>> {
-        // Delete user_details on Redis
-        Self::remove_from_index_multiple_json(&[&[&self.id]]).await?;
-        // Delete user graph node;
-        exec_single_row(queries::write::delete_user(&self.id)).await?;
-=======
     // pub async fn del_from_graph(&self) -> Result<(), Box<dyn std::error::Error + Send + Sync>> {
     //     // Delete user_details on Redis
     //     Self::remove_from_index_multiple_json(&[&[&self.id]]).await?;
 
     //     // Delete user graph node;
     //     exec_single_row(queries::write::delete_user(&self.id)).await?;
->>>>>>> 92d40663
 
     //     Ok(())
     // }
