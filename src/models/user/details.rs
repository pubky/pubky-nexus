--- conflicted
+++ resolved
@@ -15,21 +15,12 @@
 
 #[async_trait]
 impl Collection<&str> for UserDetails {
-<<<<<<< HEAD
     fn collection_details_graph_query(id_list: &[&str]) -> Query {
-        queries::read::get_users_details_by_ids(id_list)
+        queries::get::get_users_details_by_ids(id_list)
     }
 
     fn put_graph_query(&self) -> Result<Query, Box<dyn std::error::Error + Send + Sync>> {
-        queries::write::create_user(self)
-=======
-    fn graph_query(id_list: &[&str]) -> Query {
-        queries::get::get_users_details_by_ids(id_list)
-    }
-
-    fn to_graph_query(&self) -> Result<Query, Box<dyn std::error::Error + Send + Sync>> {
         queries::put::create_user(self)
->>>>>>> cfe17679
     }
 
     async fn extend_on_index_miss(
