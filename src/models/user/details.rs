use crate::models::traits::Collection;
use crate::{queries, RedisOps};
use axum::async_trait;
use neo4rs::Query;
use serde::{Deserialize, Deserializer, Serialize};
use serde_json;
use utoipa::ToSchema;
<<<<<<< HEAD
=======

use super::UserSearch;
>>>>>>> 91ec6065

/// Represents a user's single link with a title and URL.
#[derive(Serialize, Deserialize, ToSchema, Default, Clone, Debug)]
pub struct UserLink {
    title: String,
    url: String,
}

impl UserLink {
    pub fn new() -> Self {
        Self {
            title: String::new(),
            url: String::new(),
        }
    }
}

#[async_trait]
impl RedisOps for UserDetails {
    async fn prefix() -> String {
        String::from("User:Details")
    }
}

#[async_trait]
impl Collection for UserDetails {
    fn graph_query(id_list: &[&str]) -> Query {
        queries::get_users_details_by_ids(id_list)
    }

    async fn add_to_sorted_sets(details: &[std::option::Option<Self>]) {
        // Filter out None and collect only the references to UserDetails
        let user_details_refs: Vec<&UserDetails> = details
            .iter()
            .filter_map(|detail| detail.as_ref()) // Filter out None and unwrap Some
            .collect();

        // Pass the references to the add_many_to_username_sorted_set function
        UserSearch::add_many_to_username_sorted_set(&user_details_refs)
            .await
            .unwrap();
    }
}

/// Represents user data with name, bio, image, links, and status.
#[derive(Serialize, Deserialize, ToSchema, Default, Clone, Debug)]
pub struct UserDetails {
    pub name: String,
    bio: String,
    pub id: String,
    #[serde(deserialize_with = "deserialize_user_links")]
    links: Vec<UserLink>,
    status: String,
    pub indexed_at: i64,
}

fn deserialize_user_links<'de, D>(deserializer: D) -> Result<Vec<UserLink>, D::Error>
where
    D: Deserializer<'de>,
{
    let s: String = String::deserialize(deserializer)?;
    let urls: Vec<UserLink> = serde_json::from_str(&s).map_err(serde::de::Error::custom)?;
    Ok(urls)
}

impl UserDetails {
    /// Retrieves details by user ID, first trying to get from Redis, then from Neo4j if not found.
    pub async fn get_by_id(
        user_id: &str,
    ) -> Result<Option<UserDetails>, Box<dyn std::error::Error + Send + Sync>> {
        // Delegate to UserDetailsCollection::get_by_ids for single item retrieval
        let details_collection = Self::get_by_ids(&[user_id]).await?;
        Ok(details_collection.into_iter().flatten().next())
    }
}

#[cfg(test)]
mod tests {
    use crate::{setup, Config};

    use super::*;

    const USER_IDS: [&str; 8] = [
        "4snwyct86m383rsduhw5xgcxpw7c63j3pq8x4ycqikxgik8y64ro",
        "3iwsuz58pgrf7nw4kx8mg3fib1kqyi4oxqmuqxzsau1mpn5weipo",
        "3qgon1apkcmp63xbqpkrb3zzrja3nq9wou4u5bf7uu8rc9ehfo3y",
        "nope_it_does_not_exist", // Does not exist
        "4nacrqeuwh35kwrziy4m376uuyi7czazubgtyog4adm77ayqigxo",
        "5g3fwnue819wfdjwiwm8qr35ww6uxxgbzrigrtdgmbi19ksioeoy",
        "4p1qa1ko7wuta4f1qm8io495cqsmefbgfp85wtnm9bj55gqbhjpo",
        "not_existing_user_id_either", // Does not exist
    ];

    #[tokio::test]
    async fn test_get_by_ids_from_redis() {
        let config = Config::from_env();
        setup(&config).await;

        let user_details = UserDetails::get_by_ids(&USER_IDS).await.unwrap();
        assert_eq!(user_details.len(), USER_IDS.len());

        for details in user_details[0..3].iter() {
            assert!(details.is_some());
        }
        for details in user_details[4..7].iter() {
            assert!(details.is_some());
        }
        assert!(user_details[3].is_none());
        assert!(user_details[7].is_none());

        assert_eq!(user_details[0].as_ref().unwrap().name, "Aldert");
        assert_eq!(user_details[5].as_ref().unwrap().name, "Flavio");

        assert_eq!(user_details[5].as_ref().unwrap().links.len(), 4);
        assert_eq!(user_details[0].as_ref().unwrap().links.len(), 2);

        for (i, details) in user_details.iter().enumerate() {
            if let Some(details) = details {
                assert_eq!(details.id, USER_IDS[i]);
            }
        }
    }
}<|MERGE_RESOLUTION|>--- conflicted
+++ resolved
@@ -5,11 +5,7 @@
 use serde::{Deserialize, Deserializer, Serialize};
 use serde_json;
 use utoipa::ToSchema;
-<<<<<<< HEAD
-=======
-
 use super::UserSearch;
->>>>>>> 91ec6065
 
 /// Represents a user's single link with a title and URL.
 #[derive(Serialize, Deserialize, ToSchema, Default, Clone, Debug)]
