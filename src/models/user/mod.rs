mod counts;
mod details;
mod follows;
mod relationship;
mod stream;
mod tags;
mod view;

pub use counts::UserCounts;
pub use details::UserLink;
<<<<<<< HEAD
pub use follows::{Followers, Following, Friends, UserFollows};
=======
pub use details::UserDetails;
pub use follows::{Followers, Following};
>>>>>>> abe146a5
pub use relationship::Relationship;
pub use stream::{UserStream, UserStreamType};
pub use tags::ProfileTag;
pub use tags::UserTags;
pub use view::UserView;<|MERGE_RESOLUTION|>--- conflicted
+++ resolved
@@ -7,13 +7,8 @@
 mod view;
 
 pub use counts::UserCounts;
-pub use details::UserLink;
-<<<<<<< HEAD
+pub use details::{UserLink, UserDetails};
 pub use follows::{Followers, Following, Friends, UserFollows};
-=======
-pub use details::UserDetails;
-pub use follows::{Followers, Following};
->>>>>>> abe146a5
 pub use relationship::Relationship;
 pub use stream::{UserStream, UserStreamType};
 pub use tags::ProfileTag;
