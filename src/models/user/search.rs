use super::UserDetails;
use crate::RedisOps;
use crate::{models::traits::Collection, types::DynError};
use serde::{Deserialize, Serialize};
use utoipa::ToSchema;

pub const USER_NAME_KEY_PARTS: [&str; 2] = ["Users", "Name"];

#[derive(Serialize, Deserialize, ToSchema, Default)]
pub struct UserSearch(pub Vec<String>);

impl RedisOps for UserSearch {}

impl UserSearch {
    pub async fn get_by_name(
        name: &str,
        skip: Option<usize>,
        limit: Option<usize>,
    ) -> Result<Option<Self>, DynError> {
        // Perform the lexicographical range search
        let elements = Self::get_from_index(name, skip, limit).await?;

        // If elements exist, process them to extract user_ids
        if let Some(elements) = elements {
            let user_ids: Vec<String> = elements
                .into_iter()
                .filter_map(|element| {
                    // Split by `:` and take the second part (user_id)
                    element
                        .split_once(':')
                        .map(|(_, user_id)| user_id.to_string())
                })
                .collect();

            return Ok(Some(UserSearch(user_ids)));
        }

        Ok(None)
    }

    pub async fn get_from_index(
        name: &str,
        skip: Option<usize>,
        limit: Option<usize>,
    ) -> Result<Option<Vec<String>>, DynError> {
        // Convert the username to lowercase to ensure case-insensitive search
        let name = name.to_lowercase();

        let min = format!("[{}", name); // Inclusive range starting with "name"
        let max = format!("({}~", name); // Exclusive range ending just after "name"

        // Perform the lexicographical range search
        Self::try_from_index_sorted_set_lex(&USER_NAME_KEY_PARTS, &min, &max, skip, limit).await
    }

    /// Adds multiple `user_id`s to the Redis sorted set using the username as index.
    ///
    /// This method takes a list of `UserDetails` and adds them all to the sorted set at once.
    pub async fn put_to_index(details_list: &[&UserDetails]) -> Result<(), DynError> {
        // ensure existing records are deleted
        Self::delete_existing_records(
            details_list
                .iter()
                .map(|details| details.id.as_str())
                .collect::<Vec<&str>>()
                .as_slice(),
        )
        .await?;

        // Collect all the `username:user_id` pairs and their corresponding scores
        let mut items: Vec<(f64, String)> = Vec::with_capacity(details_list.len());

        for details in details_list {
            // Convert the username to lowercase before storing
            if details.name == "[DELETED]" {
                break;
            }
            let username = details.name.to_lowercase();
            let user_id = &details.id;
            let score = 0.0;

            // The value in the sorted set will be `username:user_id`
            let member = format!("{}:{}", username, user_id);

            items.push((score, member));
        }

        // Perform a single Redis ZADD operation with all the items
        Self::put_index_sorted_set(
            &USER_NAME_KEY_PARTS,
            &items
                .iter()
                .map(|(score, member)| (*score, member.as_str()))
                .collect::<Vec<_>>(),
            None,
            None,
        )
        .await
    }

    async fn delete_existing_records(user_ids: &[&str]) -> Result<(), DynError> {
        if user_ids.is_empty() {
            return Ok(());
        }
        let mut records_to_delete: Vec<String> = Vec::with_capacity(user_ids.len());
        let keys = user_ids
            .iter()
            .map(|&id| vec![id])
            .collect::<Vec<Vec<&str>>>();
        let users = UserDetails::get_from_index(keys.iter().map(|item| item.as_slice()).collect())
            .await?
            .into_iter()
            .flatten()
            .collect::<Vec<UserDetails>>();
        for user_id in user_ids {
            let existing_username = users
                .iter()
                .find(|user| user.id.to_string() == *user_id)
                .map(|user| user.name.to_lowercase());
            if let Some(existing_record) = existing_username {
                let search_key = format!("{}:{}", existing_record, user_id);
                records_to_delete.push(search_key);
            }
        }

        Self::remove_from_index_sorted_set(
            &USER_NAME_KEY_PARTS,
            records_to_delete
                .iter()
                .map(|item| item.as_str())
                .collect::<Vec<&str>>()
                .as_slice(),
        )
        .await?;
        Ok(())
    }
}

#[cfg(test)]
mod tests {
    use crate::{
        models::{
            traits::Collection,
            user::{UserDetails, UserSearch},
        },
<<<<<<< HEAD
        types::{DynError, PubkyId},
        Config, RedisOps, StackManager,
=======
        setup,
        types::DynError,
        Config, RedisOps,
>>>>>>> 4bd34655
    };
    use chrono::Utc;
    use pubky_app_specs::PubkyId;

    #[tokio_shared_rt::test(shared)]
    async fn test_put_to_index_no_duplicates() -> Result<(), DynError> {
        let config = Config::from_env();
        StackManager::setup(&config).await;
        // Test that the `put_to_index` method does not add duplicate records to the index
        // when called with the same `UserDetails` multiple times.

        // Create a `UserDetails` object
        let user_id = "operrr8wsbpr3ue9d4qj41ge1kcc6r7fdiy6o3ugjrrhi4y77rdo";
        let user_name = "Test User Duplicate";
        let user_details = UserDetails {
            id: PubkyId::try_from(user_id).expect("valid pubky id"),
            name: user_name.to_string(),
            bio: None,
            status: None,
            links: None,
            image: None,
            indexed_at: Utc::now().timestamp_millis(),
        };

        user_details.put_to_graph().await?;
        user_details
            .put_index_json(vec![user_id].as_slice(), None)
            .await?;

        // Call `put_to_index` with the same `UserDetails` object
        UserSearch::put_to_index(&[&user_details]).await?;

        // Check that the index contains only one record for the user
        let search_result = UserSearch::get_by_name(&user_name, None, None).await?;
        assert_eq!(search_result.unwrap().0, vec![user_id.to_string()]);

        let new_user_name = "Some Other User Name";
        let new_user_details = UserDetails {
            id: PubkyId::try_from(user_id).expect("valid pubky id"),
            name: new_user_name.to_string(),
            bio: None,
            status: None,
            links: None,
            image: None,
            indexed_at: Utc::now().timestamp_millis(),
        };

        // Call `put_to_index` with new user details
        UserSearch::put_to_index(&[&new_user_details]).await?;

        // Check the previous record is deleted
        // Check that the index contains only one record for the user
        let search_result = UserSearch::get_by_name(&user_name, None, None).await?;
        assert_eq!(search_result.is_none(), true);

        Ok(())
    }
}<|MERGE_RESOLUTION|>--- conflicted
+++ resolved
@@ -143,14 +143,8 @@
             traits::Collection,
             user::{UserDetails, UserSearch},
         },
-<<<<<<< HEAD
-        types::{DynError, PubkyId},
+        types::DynError,
         Config, RedisOps, StackManager,
-=======
-        setup,
-        types::DynError,
-        Config, RedisOps,
->>>>>>> 4bd34655
     };
     use chrono::Utc;
     use pubky_app_specs::PubkyId;
