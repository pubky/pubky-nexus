--- conflicted
+++ resolved
@@ -118,11 +118,7 @@
                     info!("Cursor for the next request: {}", cursor);
                 }
             } else {
-<<<<<<< HEAD
-                let event = match Event::from_line(line) {
-=======
                 let event = match Event::parse_event(line) {
->>>>>>> 950be283
                     Ok(event) => event,
                     Err(e) => {
                         error!("Error while creating event line from line: {}", e);
@@ -141,62 +137,30 @@
 
     // Generic retry on event handler
     async fn handle_event_with_retry(&self, event: Event) -> Result<(), DynError> {
-        let mut attempts = 0;
-        loop {
-            match event.clone().handle().await {
-                Ok(_) => break Ok(()),
-                Err(e) => {
-<<<<<<< HEAD
-                    attempts += 1;
-                    if attempts >= self.max_retries {
-                        error!(
-                            "Error while handling event after {} attempts: {}",
-                            attempts, e
-                        );
+        match event.clone().handle().await {
+            Ok(_) => Ok(()),
+            Err(e) => {
+                error!("Error while handling event: {}", e);
+                error!("PROCESSOR: Sending the event to RetryManager... Missing node(s) and/or relationship(s) to execute PUT or DEL operation(s)");
 
-                        // Send the failed event to the retry manager to retry indexing
-                        let mut error_type = None;
+                // Send the failed event to the retry manager to retry indexing
+                let mut error_type = None;
 
-                        if e.to_string() == "Generic error: Could not resolve homeserver" {
-                            error_type = Some(EventErrorType::NotResolveHomeserver);
-                        } else if e.to_string().contains("error sending request for url") {
-                            error_type = Some(EventErrorType::PubkyClientError);
-                        }
-                        // TODO: Another else if to catch the error of the graph
-                        if let Some(error) = error_type {
-                            let fail_event =
-                                RetryEvent::new(&event.uri, &event.event_type, None, error);
-                            let sender = self.sender.lock().await;
-                            sender
-                                .send(SenderMessage::Add(self.homeserver.id.clone(), fail_event))
-                                .await?;
-                        }
-                        break Ok(());
-=======
-                    // TODO: Failing to index the profile.json, the error message might be different
-                    // WIP: It will be fixed in the comming PRs the error messages
-                    if e.to_string() != "WATCHER: Missing some dependency to index the model" {
-                        attempts += 1;
-                        if attempts >= self.max_retries {
-                            error!(
-                                "Error while handling event after {} attempts: {}",
-                                attempts, e
-                            );
-                            break Ok(());
-                        } else {
-                            error!(
-                                "Error while handling event: {}. Retrying attempt {}/{}",
-                                e, attempts, self.max_retries
-                            );
-                            // Optionally, add a delay between retries
-                            tokio::time::sleep(Duration::from_millis(100)).await;
-                        }
->>>>>>> 950be283
-                    } else {
-                        error!("PROCESSOR: Sending the event to RetryManager... Missing node(s) and/or relationship(s) to execute PUT or DEL operation(s)");
-                        return Ok(());
-                    }
+                if e.to_string() == "Generic error: Could not resolve homeserver" {
+                    error_type = Some(EventErrorType::NotResolveHomeserver);
+                } else if e.to_string().contains("error sending request for url") {
+                    error_type = Some(EventErrorType::PubkyClientError);
                 }
+                // TODO: Another else if to catch the error of the graph
+                if let Some(error) = error_type {
+                    let fail_event =
+                        RetryEvent::new(&event.uri, &event.event_type, None, error);
+                    let sender = self.sender.lock().await;
+                    sender
+                        .send(SenderMessage::Add(self.homeserver.id.clone(), fail_event))
+                        .await?;
+                }
+                Ok(())
             }
         }
     }
