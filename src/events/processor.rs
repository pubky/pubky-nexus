--- conflicted
+++ resolved
@@ -9,12 +9,7 @@
 use log::{debug, error, info};
 
 pub struct EventProcessor {
-<<<<<<< HEAD
-    http_client: Client,
     pub homeserver: Homeserver,
-=======
-    homeserver: Homeserver,
->>>>>>> 9a53bc39
     limit: u32,
     pub sender: SenderChannel,
 }
@@ -46,24 +41,11 @@
     /// where a controlled and predictable `EventProcessor` instance is required.
     ///
     /// # Parameters
-<<<<<<< HEAD
-    /// - `homeserver_url`: A `String` representing the URL of the homeserver to be used in the test environment.
-    /// - `homeserver_pubky`: A `PubkyId` instance representing the unique identifier for the homeserver's public key.
+    /// - `homeserver_id`: A `String` representing the URL of the homeserver to be used in the test environment.
     /// - `tx`: A `SenderChannel` used to handle outgoing messages or events.
-    pub async fn test(
-        homeserver_url: String,
-        homeserver_pubky: PubkyId,
-        tx: SenderChannel,
-    ) -> Self {
-        let homeserver = Homeserver::new(homeserver_pubky, homeserver_url)
-            .await
-            .unwrap();
-=======
-    /// - `homeserver_url`: The URL of the homeserver to be used in the test environment.
-    pub async fn test(homeserver_id: String) -> Self {
+    pub async fn test(homeserver_id: String, tx: SenderChannel) -> Self {
         let id = PubkyId(homeserver_id.to_string());
         let homeserver = Homeserver::new(id).await.unwrap();
->>>>>>> 9a53bc39
         Self {
             homeserver,
             limit: 1000,
