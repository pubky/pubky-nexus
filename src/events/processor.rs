use std::time::Duration;

use super::retry::SenderChannel;
use super::retry::SenderMessage;
use super::Event;
use crate::events::retry::RetryEvent;
use crate::types::DynError;
use crate::types::PubkyId;
use crate::{models::homeserver::Homeserver, Config};
use log::{debug, error, info};
use reqwest::Client;

pub struct EventProcessor {
    http_client: Client,
    pub homeserver: Homeserver,
    limit: u32,
    max_retries: u64,
    pub sender: SenderChannel,
}

#[derive(Debug, Clone)]
pub enum EventErrorType {
    NotResolveHomeserver,
    PubkyClientError,
}

impl EventProcessor {
<<<<<<< HEAD
    pub async fn from_config(config: &Config, tx: SenderChannel) -> Result<Self, DynError> {
        let pubky_client = Self::init_pubky_client(config);
=======
    pub async fn from_config(config: &Config) -> Result<Self, DynError> {
>>>>>>> ac21ac5b
        let homeserver = Homeserver::from_config(config).await?;
        let limit = config.events_limit;
        let max_retries = config.max_retries;

        info!(
            "Initialized Event Processor for homeserver: {:?}",
            homeserver
        );

        Ok(Self {
            http_client: Client::new(),
            homeserver,
            limit,
            max_retries,
            sender: tx,
        })
    }

<<<<<<< HEAD
    fn init_pubky_client(config: &Config) -> PubkyClient {
        if config.testnet {
            let testnet = Testnet {
                bootstrap: vec![config.bootstrap.clone()],
                nodes: vec![],
            };
            PubkyClient::test(&testnet)
        } else {
            PubkyClient::default()
        }
    }

    pub async fn test(testnet: &Testnet, homeserver_url: String, tx: SenderChannel) -> Self {
=======
    /// Creates a new `EventProcessor` instance for testing purposes.
    ///
    /// Initializes an `EventProcessor` with a mock homeserver and a default configuration,
    /// making it suitable for use in integration tests and benchmarking scenarios.
    ///
    /// # Parameters
    /// - `homeserver_url`: The URL of the homeserver to be used in the test environment.
    pub async fn test(homeserver_url: String) -> Self {
>>>>>>> ac21ac5b
        let id = PubkyId("test".to_string());
        let homeserver = Homeserver::new(id, homeserver_url).await.unwrap();
        Self {
            http_client: Client::new(),
            homeserver,
            limit: 1000,
            max_retries: 3,
            sender: tx,
        }
    }

    pub async fn run(&mut self) -> Result<(), DynError> {
        let lines = { self.poll_events().await.unwrap_or_default() };
        if let Some(lines) = lines {
            self.process_event_lines(lines).await?;
        };
        Ok(())
    }

    async fn poll_events(&mut self) -> Result<Option<Vec<String>>, Box<dyn std::error::Error>> {
        debug!("Polling new events from homeserver");
        let res = self
            .http_client
            .get(format!(
                "{}/events/?cursor={}&limit={}",
                self.homeserver.url, self.homeserver.cursor, self.limit
            ))
            .send()
            .await?
            .text()
            .await?;

        let lines: Vec<String> = res.trim().split('\n').map(|s| s.to_string()).collect();
        debug!("Homeserver response lines {:?}", lines);

        if lines.len() == 1 && lines[0].is_empty() {
            info!("No new events");
            Ok(None)
        } else {
            Ok(Some(lines))
        }
    }

    pub async fn process_event_lines(&mut self, lines: Vec<String>) -> Result<(), DynError> {
        for line in &lines {
            if line.starts_with("cursor:") {
                if let Some(cursor) = line.strip_prefix("cursor: ") {
                    self.homeserver.cursor = cursor.to_string();
                    self.homeserver.put_to_index().await?;
                    info!("Cursor for the next request: {}", cursor);
                }
            } else {
                let event = match Event::from_str(line) {
                    Ok(event) => event,
                    Err(e) => {
                        error!("Error while creating event line from line: {}", e);
                        None
                    }
                };
                if let Some(event) = event {
                    debug!("Processing event: {:?}", event);
                    self.handle_event_with_retry(event).await?;
                }
            }
        }

        Ok(())
    }

    // Generic retry on event handler
    async fn handle_event_with_retry(&self, event: Event) -> Result<(), DynError> {
        let mut attempts = 0;
        loop {
            match event.clone().handle().await {
                Ok(_) => break Ok(()),
                Err(e) => {
                    attempts += 1;
                    if attempts >= self.max_retries {
                        error!(
                            "Error while handling event after {} attempts: {}",
                            attempts, e
                        );

                        // Send the failed event to the retry manager to retry indexing
                        let mut error_type = None;

                        if e.to_string() == "Generic error: Could not resolve homeserver" {
                            error_type = Some(EventErrorType::NotResolveHomeserver);
                        } else if e.to_string().contains("error sending request for url") {
                            error_type = Some(EventErrorType::PubkyClientError);
                        }
                        if let Some(error) = error_type {
                            let fail_event =
                                RetryEvent::new(&event.uri, &event.event_type, None, error);
                            let sender = self.sender.lock().await;
                            sender
                                .send(SenderMessage::Add(self.homeserver.id.clone(), fail_event))
                                .await?;
                        }
                        break Ok(());
                    } else {
                        error!(
                            "Error while handling event: {}. Retrying attempt {}/{}",
                            e, attempts, self.max_retries
                        );
                        // Optionally, add a delay between retries
                        tokio::time::sleep(Duration::from_millis(100)).await;
                    }
                }
            }
        }
    }
}<|MERGE_RESOLUTION|>--- conflicted
+++ resolved
@@ -25,12 +25,7 @@
 }
 
 impl EventProcessor {
-<<<<<<< HEAD
     pub async fn from_config(config: &Config, tx: SenderChannel) -> Result<Self, DynError> {
-        let pubky_client = Self::init_pubky_client(config);
-=======
-    pub async fn from_config(config: &Config) -> Result<Self, DynError> {
->>>>>>> ac21ac5b
         let homeserver = Homeserver::from_config(config).await?;
         let limit = config.events_limit;
         let max_retries = config.max_retries;
@@ -49,21 +44,6 @@
         })
     }
 
-<<<<<<< HEAD
-    fn init_pubky_client(config: &Config) -> PubkyClient {
-        if config.testnet {
-            let testnet = Testnet {
-                bootstrap: vec![config.bootstrap.clone()],
-                nodes: vec![],
-            };
-            PubkyClient::test(&testnet)
-        } else {
-            PubkyClient::default()
-        }
-    }
-
-    pub async fn test(testnet: &Testnet, homeserver_url: String, tx: SenderChannel) -> Self {
-=======
     /// Creates a new `EventProcessor` instance for testing purposes.
     ///
     /// Initializes an `EventProcessor` with a mock homeserver and a default configuration,
@@ -71,8 +51,7 @@
     ///
     /// # Parameters
     /// - `homeserver_url`: The URL of the homeserver to be used in the test environment.
-    pub async fn test(homeserver_url: String) -> Self {
->>>>>>> ac21ac5b
+    pub async fn test(homeserver_url: String, tx: SenderChannel) -> Self {
         let id = PubkyId("test".to_string());
         let homeserver = Homeserver::new(id, homeserver_url).await.unwrap();
         Self {
@@ -92,7 +71,13 @@
         Ok(())
     }
 
-    async fn poll_events(&mut self) -> Result<Option<Vec<String>>, Box<dyn std::error::Error>> {
+    /// Polls new events from the homeserver.
+    ///
+    /// It sends a GET request to the homeserver's events endpoint
+    /// using the current cursor and a specified limit. It retrieves new event
+    /// URIs in a newline-separated format, processes it into a vector of strings,
+    /// and returns the result.
+    async fn poll_events(&mut self) -> Result<Option<Vec<String>>, DynError> {
         debug!("Polling new events from homeserver");
         let res = self
             .http_client
@@ -116,6 +101,14 @@
         }
     }
 
+    /// Processes a batch of event lines retrieved from the homeserver.
+    ///
+    /// This function iterates over a vector of event URIs, handling each line based on its content:
+    /// - Lines starting with `cursor:` update the cursor for the homeserver and save it to the index.
+    /// - Other lines are parsed into events and processed accordingly. If parsing fails, an error is logged.
+    ///
+    /// # Parameters
+    /// - `lines`: A vector of strings representing event lines retrieved from the homeserver.
     pub async fn process_event_lines(&mut self, lines: Vec<String>) -> Result<(), DynError> {
         for line in &lines {
             if line.starts_with("cursor:") {
@@ -125,7 +118,7 @@
                     info!("Cursor for the next request: {}", cursor);
                 }
             } else {
-                let event = match Event::from_str(line) {
+                let event = match Event::from_line(line) {
                     Ok(event) => event,
                     Err(e) => {
                         error!("Error while creating event line from line: {}", e);
