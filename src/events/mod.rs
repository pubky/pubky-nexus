use std::fmt;

use crate::{
    db::connectors::pubky::PubkyConnector,
    types::{DynError, PubkyId},
};
use log::{debug, error};
<<<<<<< HEAD
use serde::{Deserialize, Serialize};
=======
use reqwest;
>>>>>>> 9a53bc39
use uri::ParsedUri;

pub mod error;
pub mod handlers;
pub mod processor;
pub mod retry;
pub mod uri;

#[derive(Debug, Clone)]
enum ResourceType {
    User {
        user_id: PubkyId,
    },
    Post {
        author_id: PubkyId,
        post_id: String,
    },
    Follow {
        follower_id: PubkyId,
        followee_id: PubkyId,
    },
    Mute {
        user_id: PubkyId,
        muted_id: PubkyId,
    },
    Bookmark {
        user_id: PubkyId,
        bookmark_id: String,
    },
    Tag {
        user_id: PubkyId,
        tag_id: String,
    },
    File {
        user_id: PubkyId,
        file_id: String,
    },
}

// Look for the end pattern after the start index, or use the end of the string if not found
#[derive(Debug, Clone, Serialize, Deserialize, PartialEq)]
pub enum EventType {
    Put,
    Del,
}

impl fmt::Display for EventType {
    fn fmt(&self, f: &mut fmt::Formatter<'_>) -> fmt::Result {
        let upper_case_str = match self {
            EventType::Put => "PUT",
            EventType::Del => "DEL",
        };
        write!(f, "{}", upper_case_str)
    }
}

#[derive(Debug, Clone)]
pub struct Event {
    uri: String,
    event_type: EventType,
    resource_type: ResourceType,
}

impl Event {
    pub fn parse_event(line: &str) -> Result<Option<Self>, DynError> {
        debug!("New event: {}", line);
        let parts: Vec<&str> = line.split(' ').collect();
        if parts.len() != 2 {
            return Err(format!("Malformed event line: {}", line).into());
        }

        let event_type = match parts[0] {
            "PUT" => EventType::Put,
            "DEL" => EventType::Del,
            _ => {
                return Err(format!("Unknown event type: {}", parts[0]).into());
            }
        };

        let uri = parts[1].to_string();
        let parsed_uri = ParsedUri::try_from(uri.as_str()).unwrap_or_default();

        //TODO: This conversion to a match statement that only uses IF conditions is silly.
        // We could be patter matching the split test for "posts", "follows", etc maybe?
        let resource_type = match uri {
            _ if uri.ends_with("/pub/pubky.app/profile.json") => ResourceType::User {
                user_id: parsed_uri.user_id,
            },
            _ if uri.contains("/posts/") => ResourceType::Post {
                author_id: parsed_uri.user_id,
                post_id: parsed_uri.post_id.ok_or("Missing post_id")?,
            },
            _ if uri.contains("/follows/") => ResourceType::Follow {
                follower_id: parsed_uri.user_id,
                followee_id: parsed_uri.follow_id.ok_or("Missing followee_id")?,
            },
            _ if uri.contains("/mutes/") => ResourceType::Mute {
                user_id: parsed_uri.user_id,
                muted_id: parsed_uri.muted_id.ok_or("Missing muted_id")?,
            },
            _ if uri.contains("/bookmarks/") => ResourceType::Bookmark {
                user_id: parsed_uri.user_id,
                bookmark_id: parsed_uri.bookmark_id.ok_or("Missing bookmark_id")?,
            },
            _ if uri.contains("/tags/") => ResourceType::Tag {
                user_id: parsed_uri.user_id,
                tag_id: parsed_uri.tag_id.ok_or("Missing tag_id")?,
            },
            _ if uri.contains("/files/") => ResourceType::File {
                user_id: parsed_uri.user_id,
                file_id: parsed_uri.file_id.ok_or("Missing file_id")?,
            },
            _ if uri.contains("/blobs") => return Ok(None),
            _ if uri.contains("/last_read") => return Ok(None),
            _ if uri.contains("/settings") => return Ok(None),
            _ => {
                error!("Unrecognized resource in URI: {}", uri);
                return Err("Unrecognized resource in URI".into());
            }
        };

        Ok(Some(Event {
            uri,
            event_type,
            resource_type,
        }))
    }

    pub async fn handle(self) -> Result<(), DynError> {
        match self.event_type {
            EventType::Put => self.handle_put_event().await,
            EventType::Del => self.handle_del_event().await,
        }
    }

    async fn handle_put_event(self) -> Result<(), DynError> {
        debug!("Handling PUT event for {:?}", self.resource_type);

        // User PUT event's into the homeserver write new data. We fetch the data
        // for every Resource Type
        let url = reqwest::Url::parse(&self.uri)?;
        let pubky_client = PubkyConnector::get_pubky_client()?;

        let response = match pubky_client.get(url).send().await {
            Ok(response) => response,
            Err(e) => {
                error!("WATCHER: Failed to fetch content at {}: {}", self.uri, e);
                return Err(e.into());
            }
        };
        let blob = response.bytes().await?;

        match self.resource_type {
            ResourceType::User { user_id } => handlers::user::put(user_id, &blob).await?,
            ResourceType::Post { author_id, post_id } => {
                handlers::post::put(author_id, post_id, &blob).await?
            }
            ResourceType::Follow {
                follower_id,
                followee_id,
            } => handlers::follow::put(follower_id, followee_id, &blob).await?,
            ResourceType::Mute { user_id, muted_id } => {
                handlers::mute::put(user_id, muted_id, &blob).await?
            }
            ResourceType::Bookmark {
                user_id,
                bookmark_id,
            } => handlers::bookmark::put(user_id, bookmark_id, &blob).await?,
            ResourceType::Tag { user_id, tag_id } => {
                handlers::tag::put(user_id, tag_id, &blob).await?
            }
            ResourceType::File { user_id, file_id } => {
                handlers::file::put(self.uri, user_id, file_id, &blob).await?
            }
        }

        Ok(())
    }

    async fn handle_del_event(self) -> Result<(), DynError> {
        debug!("Handling DEL event for {:?}", self.resource_type);

        match self.resource_type {
            ResourceType::User { user_id } => handlers::user::del(user_id).await?,
            ResourceType::Post { author_id, post_id } => {
                handlers::post::del(author_id, post_id).await?
            }
            ResourceType::Follow {
                follower_id,
                followee_id,
            } => handlers::follow::del(follower_id, followee_id).await?,
            ResourceType::Mute { user_id, muted_id } => {
                handlers::mute::del(user_id, muted_id).await?
            }
            ResourceType::Bookmark {
                user_id,
                bookmark_id,
            } => handlers::bookmark::del(user_id, bookmark_id).await?,
            ResourceType::Tag { user_id, tag_id } => handlers::tag::del(user_id, tag_id).await?,
            ResourceType::File { user_id, file_id } => {
                handlers::file::del(&user_id, file_id).await?
            }
        }

        Ok(())
    }
}<|MERGE_RESOLUTION|>--- conflicted
+++ resolved
@@ -5,11 +5,8 @@
     types::{DynError, PubkyId},
 };
 use log::{debug, error};
-<<<<<<< HEAD
+use reqwest;
 use serde::{Deserialize, Serialize};
-=======
-use reqwest;
->>>>>>> 9a53bc39
 use uri::ParsedUri;
 
 pub mod error;
@@ -160,6 +157,7 @@
                 return Err(e.into());
             }
         };
+
         let blob = response.bytes().await?;
 
         match self.resource_type {
