--- conflicted
+++ resolved
@@ -56,13 +56,7 @@
 }
 
 impl Event {
-<<<<<<< HEAD
-    pub fn from_line(line: &str) -> Result<Option<Self>, DynError> {
-=======
-    pub fn parse_event(
-        line: &str,
-    ) -> Result<Option<Self>, Box<dyn std::error::Error + Sync + Send>> {
->>>>>>> 950be283
+    pub fn parse_event(line: &str) -> Result<Option<Self>, DynError> {
         debug!("New event: {}", line);
         let parts: Vec<&str> = line.split(' ').collect();
         if parts.len() != 2 {
@@ -126,11 +120,7 @@
         }))
     }
 
-<<<<<<< HEAD
     pub async fn handle(self) -> Result<(), DynError> {
-=======
-    pub async fn handle(self) -> Result<(), Box<dyn std::error::Error + Sync + Send>> {
->>>>>>> 950be283
         match self.event_type {
             EventType::Put => self.handle_put_event().await,
             EventType::Del => self.handle_del_event().await,
