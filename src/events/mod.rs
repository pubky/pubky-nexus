--- conflicted
+++ resolved
@@ -1,18 +1,11 @@
-<<<<<<< HEAD
-use crate::{db::connectors::pubky::PubkyConnector, types::PubkyId};
-use tracing::{debug, error};
-use uri::ParsedUri;
-
-=======
 use crate::{db::connectors::pubky::PubkyConnector, types::DynError};
 use error::EventProcessorError;
-use log::debug;
 use pubky_app_specs::{ParsedUri, PubkyAppObject, Resource};
 use serde::{Deserialize, Serialize};
 use std::fmt;
+use tracing::debug;
 
 pub mod error;
->>>>>>> 45f65239
 pub mod handlers;
 pub mod processor;
 pub mod retry;
@@ -43,7 +36,7 @@
 
 impl Event {
     pub fn parse_event(line: &str) -> Result<Option<Self>, DynError> {
-        log::debug!("New event: {}", line);
+        debug!("New event: {}", line);
         let parts: Vec<&str> = line.split(' ').collect();
         if parts.len() != 2 {
             return Err(EventProcessorError::InvalidEventLine {
@@ -103,7 +96,7 @@
     /// Handles a PUT event by fetching the blob from the homeserver
     /// and using the importer to convert it to a PubkyAppObject.
     pub async fn handle_put_event(self) -> Result<(), DynError> {
-        log::debug!("Handling PUT event for URI: {}", self.uri);
+        debug!("Handling PUT event for URI: {}", self.uri);
 
         let response;
         {
@@ -156,7 +149,7 @@
                 handlers::file::sync_put(file, self.uri, user_id, file_id).await?
             }
             other => {
-                log::debug!("Event type not handled, Resource: {:?}", other);
+                debug!("Event type not handled, Resource: {:?}", other);
             }
         }
         Ok(())
