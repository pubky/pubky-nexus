use crate::db::graph::exec::OperationOutcome;
use crate::db::kv::index::json::JsonAction;
use crate::events::error::EventProcessorError;
use crate::models::post::Bookmark;
use crate::models::user::UserCounts;
use crate::types::DynError;
use chrono::Utc;
<<<<<<< HEAD
use pubky_app_specs::traits::Validatable;
use pubky_app_specs::PubkyAppBookmark;
use tracing::debug;

//TODO: only /posts/ are bookmarkable as of now.
pub async fn put(user_id: PubkyId, bookmark_id: String, blob: Bytes) -> Result<(), DynError> {
    debug!("Indexing new bookmark: {} -> {}", user_id, bookmark_id);

    // Deserialize and validate bookmark
    let bookmark = <PubkyAppBookmark as Validatable>::try_from(&blob, &bookmark_id)?;

    sync_put(user_id, bookmark, bookmark_id).await
}
=======
use log::debug;
use pubky_app_specs::{ParsedUri, PubkyAppBookmark, PubkyId, Resource};
>>>>>>> 45f65239

pub async fn sync_put(
    user_id: PubkyId,
    bookmark: PubkyAppBookmark,
    id: String,
) -> Result<(), DynError> {
    debug!("Indexing new bookmark: {} -> {}", user_id, id);
    // Parse the URI to extract author_id and post_id using the updated parse_post_uri
    let parsed_uri = ParsedUri::try_from(bookmark.uri.as_str())?;
    let author_id = parsed_uri.user_id;
    let post_id = match parsed_uri.resource {
        Resource::Post(id) => id,
        _ => return Err("Bookmarked uri is not a Post resource".into()),
    };

    // Save new bookmark relationship to the graph, only if the bookmarked user exists
    let indexed_at = Utc::now().timestamp_millis();
    let existed =
        match Bookmark::put_to_graph(&author_id, &post_id, &user_id, &id, indexed_at).await? {
            OperationOutcome::CreatedOrDeleted => false,
            OperationOutcome::Updated => true,
            OperationOutcome::MissingDependency => {
                let dependency = vec![format!("{author_id}:posts:{post_id}")];
                return Err(EventProcessorError::MissingDependency { dependency }.into());
            }
        };

    // SAVE TO INDEX
    let bookmark_details = Bookmark { id, indexed_at };

    bookmark_details
        .put_to_index(&author_id, &post_id, &user_id)
        .await
        .map_err(|e| EventProcessorError::IndexWriteFailed {
            message: e.to_string(),
        })?;

    if !existed {
        UserCounts::update(&user_id, "bookmarks", JsonAction::Increment(1))
            .await
            .map_err(|e| EventProcessorError::IndexWriteFailed {
                message: e.to_string(),
            })?;
    }
    Ok(())
}

pub async fn del(user_id: PubkyId, bookmark_id: String) -> Result<(), DynError> {
    debug!("Deleting bookmark: {} -> {}", user_id, bookmark_id);
    sync_del(user_id, bookmark_id).await
}

pub async fn sync_del(user_id: PubkyId, bookmark_id: String) -> Result<(), DynError> {
    let deleted_bookmark_info = Bookmark::del_from_graph(&user_id, &bookmark_id).await?;
    // Ensure the bookmark exists in the graph before proceeding
    let (post_id, author_id) = match deleted_bookmark_info {
        Some(info) => info,
        None => return Err(EventProcessorError::SkipIndexing.into()),
    };

    Bookmark::del_from_index(&user_id, &post_id, &author_id)
        .await
        .map_err(|e| EventProcessorError::IndexWriteFailed {
            message: e.to_string(),
        })?;
    // Update user counts
    UserCounts::update(&user_id, "bookmarks", JsonAction::Decrement(1))
        .await
        .map_err(|e| EventProcessorError::IndexWriteFailed {
            message: e.to_string(),
        })?;

    Ok(())
}<|MERGE_RESOLUTION|>--- conflicted
+++ resolved
@@ -5,24 +5,8 @@
 use crate::models::user::UserCounts;
 use crate::types::DynError;
 use chrono::Utc;
-<<<<<<< HEAD
-use pubky_app_specs::traits::Validatable;
-use pubky_app_specs::PubkyAppBookmark;
+use pubky_app_specs::{ParsedUri, PubkyAppBookmark, PubkyId, Resource};
 use tracing::debug;
-
-//TODO: only /posts/ are bookmarkable as of now.
-pub async fn put(user_id: PubkyId, bookmark_id: String, blob: Bytes) -> Result<(), DynError> {
-    debug!("Indexing new bookmark: {} -> {}", user_id, bookmark_id);
-
-    // Deserialize and validate bookmark
-    let bookmark = <PubkyAppBookmark as Validatable>::try_from(&blob, &bookmark_id)?;
-
-    sync_put(user_id, bookmark, bookmark_id).await
-}
-=======
-use log::debug;
-use pubky_app_specs::{ParsedUri, PubkyAppBookmark, PubkyId, Resource};
->>>>>>> 45f65239
 
 pub async fn sync_put(
     user_id: PubkyId,
