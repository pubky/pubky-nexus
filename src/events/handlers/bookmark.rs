--- conflicted
+++ resolved
@@ -67,11 +67,6 @@
         None => return Err(EventProcessorError::SkipIndexing.into()),
     };
 
-<<<<<<< HEAD
-    Bookmark::del_from_index(&user_id, &post_id, &author_id).await?;
-    // Update user counts
-    UserCounts::update(&user_id, "bookmarks", JsonAction::Decrement(1)).await?;
-=======
     Bookmark::del_from_index(&user_id, &post_id, &author_id)
         .await
         .map_err(|e| EventProcessorError::IndexWriteFailed {
@@ -83,7 +78,6 @@
         .map_err(|e| EventProcessorError::IndexWriteFailed {
             message: e.to_string(),
         })?;
->>>>>>> 101db095
 
     Ok(())
 }