--- conflicted
+++ resolved
@@ -2,14 +2,9 @@
 use crate::models::notification::Notification;
 use crate::models::pubky_app::traits::Validatable;
 use crate::models::pubky_app::PubkyAppFollow;
-<<<<<<< HEAD
-use crate::models::user::PubkyId;
-use crate::models::user::{Followers, Following};
+use crate::models::user::{PubkyId, UserFollows};
+use crate::models::user::{Followers, Following, Friends};
 use crate::reindex::ingest_follow;
-=======
-use crate::models::user::{Followers, Following, Friends};
-use crate::models::user::{PubkyId, UserFollows};
->>>>>>> 5d5df6d9
 use crate::{queries, RedisOps};
 use axum::body::Bytes;
 use chrono::Utc;
@@ -31,12 +26,6 @@
     let query = queries::write::create_follow(&follower_id, &followee_id, indexed_at);
     exec_single_row(query).await?;
 
-<<<<<<< HEAD
-    // Notify the followee
-    Notification::new_follow(&follower_id, &followee_id, false).await?; // SAVE TO INDEX
-                                                                        // Update follow data
-    ingest_follow(follower_id, followee_id).await
-=======
     // Checks whether the followee was following the follower (Is this a new friendship?)
     let new_friend = Followers::check(&followee_id, &follower_id).await?;
 
@@ -47,8 +36,9 @@
     // Notify the followee
     Notification::new_follow(&follower_id, &followee_id, new_friend).await?;
 
+    //ingest_follow(follower_id, followee_id).await
+
     Ok(())
->>>>>>> 5d5df6d9
 }
 
 pub async fn del(
