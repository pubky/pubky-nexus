use crate::db::graph::exec::exec_single_row;
use crate::models::notification::Notification;
use crate::models::pubky_app::traits::Validatable;
use crate::models::pubky_app::PubkyAppFollow;
use crate::models::user::PubkyId;
use crate::models::user::{Followers, Following};
use crate::reindex::ingest_follow;
use crate::{queries, RedisOps};
use axum::body::Bytes;
use chrono::Utc;
use log::debug;
use std::error::Error;

pub async fn put(
    follower_id: PubkyId,
    followee_id: PubkyId,
    blob: Bytes,
) -> Result<(), Box<dyn Error + Sync + Send>> {
    debug!("Indexing new follow: {} -> {}", follower_id, followee_id);

    // TODO: Deserialize and validate content of follow data (not needed, but we could validate the timestamp)
    let _follow = <PubkyAppFollow as Validatable>::try_from(&blob).await?;

    // Save new relationship on graph
    let indexed_at = Utc::now().timestamp_millis();
    let query = queries::write::create_follow(&follower_id, &followee_id, indexed_at);
    exec_single_row(query).await?;

<<<<<<< HEAD
    // SAVE TO INDEX
    // Update follow data
    ingest_follow(follower_id, followee_id).await
=======
    // Update follow indexes
    Followers::put_index_set(&[&follower_id], &[followee_id.to_string().as_ref()]).await?;
    Following::put_index_set(&[&followee_id], &[follower_id.0.as_ref()]).await?;

    // Notify the followee
    Notification::new_follow(&follower_id, &followee_id, false).await?;

    Ok(())
>>>>>>> 7bcf9558
}

pub async fn del(
    follower_id: PubkyId,
    followee_id: PubkyId,
) -> Result<(), Box<dyn Error + Sync + Send>> {
    debug!("Deleting follow: {} -> {}", follower_id, followee_id);

    // Delete the follow relationship from Neo4j
    let query = queries::write::delete_follow(&follower_id, &followee_id);
    exec_single_row(query).await?;

    // Update follow indexes
    Following(vec![followee_id.to_string()])
        .remove_from_index_set(&[&follower_id])
        .await?;
    Followers(vec![follower_id.0])
        .remove_from_index_set(&[&followee_id])
        .await?;

    Ok(())
}<|MERGE_RESOLUTION|>--- conflicted
+++ resolved
@@ -26,20 +26,10 @@
     let query = queries::write::create_follow(&follower_id, &followee_id, indexed_at);
     exec_single_row(query).await?;
 
-<<<<<<< HEAD
-    // SAVE TO INDEX
+    // Notify the followee
+    Notification::new_follow(&follower_id, &followee_id, false).await?;// SAVE TO INDEX
     // Update follow data
     ingest_follow(follower_id, followee_id).await
-=======
-    // Update follow indexes
-    Followers::put_index_set(&[&follower_id], &[followee_id.to_string().as_ref()]).await?;
-    Following::put_index_set(&[&followee_id], &[follower_id.0.as_ref()]).await?;
-
-    // Notify the followee
-    Notification::new_follow(&follower_id, &followee_id, false).await?;
-
-    Ok(())
->>>>>>> 7bcf9558
 }
 
 pub async fn del(
