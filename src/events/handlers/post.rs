use crate::db::graph::exec::{exec_single_row, execute_graph_operation, OperationOutcome};
use crate::db::kv::index::json::JsonAction;
use crate::events::error::EventProcessorError;
use crate::events::retry::event::RetryEvent;
use crate::models::notification::{Notification, PostChangedSource, PostChangedType};
use crate::models::post::{
    PostCounts, PostDetails, PostRelationships, PostStream, POST_TOTAL_ENGAGEMENT_KEY_PARTS,
};
use crate::models::user::UserCounts;
use crate::queries::get::post_is_safe_to_delete;
use crate::types::DynError;
<<<<<<< HEAD
use crate::{handle_join_results, queries, RedisOps, ScoreAction};
=======
use crate::{handle_indexing_results, queries, RedisOps, ScoreAction};
>>>>>>> 84aee987
use log::debug;
use pubky_app_specs::{
    user_uri_builder, ParsedUri, PubkyAppPost, PubkyAppPostKind, PubkyId, Resource,
};

use super::utils::post_relationships_is_reply;

pub async fn sync_put(
    post: PubkyAppPost,
    author_id: PubkyId,
    post_id: String,
) -> Result<(), DynError> {
    debug!("Indexing new post: {}/{}", author_id, post_id);
    // Create PostDetails object
    let post_details = PostDetails::from_homeserver(post.clone(), &author_id, &post_id).await?;
    // We avoid indexing replies into global feed sorted sets
    let is_reply = post.parent.is_some();
    // PRE-INDEX operation, identify the post relationship
    let mut post_relationships = PostRelationships::from_homeserver(&post);

    let existed = match post_details.put_to_graph(&post_relationships).await? {
        OperationOutcome::CreatedOrDeleted => false,
        OperationOutcome::Updated => true,
        OperationOutcome::MissingDependency => {
            let mut dependency = Vec::new();
            if let Some(replied_uri) = &post_relationships.replied {
                let reply_dependency = RetryEvent::generate_index_key(replied_uri)
                    // This block is unlikely to be reached, as it would typically fail during the validation process
                    .unwrap_or_else(|| replied_uri.clone());
                dependency.push(reply_dependency);
            }
            if let Some(reposted_uri) = &post_relationships.reposted {
                let reply_dependency = RetryEvent::generate_index_key(reposted_uri)
                    // This block is unlikely to be reached, as it would typically fail during the validation process
                    .unwrap_or_else(|| reposted_uri.clone());
                dependency.push(reply_dependency);
            }
            if dependency.is_empty() {
                if let Some(key) =
                    RetryEvent::generate_index_key(&user_uri_builder(author_id.to_string()))
                {
                    dependency.push(key);
                }
            }
            return Err(EventProcessorError::MissingDependency { dependency }.into());
        }
    };

    if existed {
        // If the post existed, let's confirm this is an edit. Is the content different?
        let existing_details = PostDetails::get_from_index(&author_id, &post_id)
            .await?
            .ok_or("An existing post in graph, could not be retrieved from index")?;
        if existing_details.content != post_details.content {
            sync_edit(post, author_id, post_id, post_details).await?;
        }
        return Ok(());
    }

    // IMPORTANT: Handle the mentions before traverse the graph (reindex_post) for that post
    // Handle "MENTIONED" relationships
    put_mentioned_relationships(
        &author_id,
        &post_id,
        &post_details.content,
        &mut post_relationships,
    )
    .await?;

    // SAVE TO INDEX - PHASE 1, update post counts
    let indexing_results = tokio::join!(
        async {
            // Create post counts index
            // If new post (no existing counts) save a new PostCounts.
            if PostCounts::get_from_index(&author_id, &post_id)
                .await?
                .is_none()
            {
                PostCounts::default()
                    .put_to_index(&author_id, &post_id, is_reply)
                    .await?
            }
            Ok::<(), DynError>(())
        },
        // Update user counts with the new post
        UserCounts::update(&author_id, "posts", JsonAction::Increment(1)),
        async {
            if is_reply {
                UserCounts::update(&author_id, "replies", JsonAction::Increment(1)).await?;
            };
            Ok::<(), DynError>(())
        }
    );

<<<<<<< HEAD
    handle_join_results!(indexing_results.0, indexing_results.1, indexing_results.2);
=======
    handle_indexing_results!(indexing_results.0, indexing_results.1, indexing_results.2);
>>>>>>> 84aee987

    // Use that index wrapper to add a post reply
    let mut reply_parent_post_key_wrapper: Option<(String, String)> = None;

    // PHASE 2: Process POST REPLIES indexes
    if let Some(replied_uri) = &post_relationships.replied {
        let parsed_uri = ParsedUri::try_from(replied_uri.as_str())?;

        let parent_author_id = parsed_uri.user_id;
        let parent_post_id = match parsed_uri.resource {
            Resource::Post(id) => id,
            _ => return Err("Reposted uri is not a Post resource".into()),
        };

        // Define the reply parent key to index the reply later
        reply_parent_post_key_wrapper =
            Some((parent_author_id.to_string(), parent_post_id.clone()));

        let parent_post_key_parts: &[&str; 2] = &[&parent_author_id, &parent_post_id];

        let indexing_results = tokio::join!(
            PostCounts::update_index_field(
                parent_post_key_parts,
                "replies",
                JsonAction::Increment(1)
            ),
            async {
                if !post_relationships_is_reply(&parent_author_id, &parent_post_id).await? {
                    PostStream::put_score_index_sorted_set(
                        &POST_TOTAL_ENGAGEMENT_KEY_PARTS,
                        parent_post_key_parts,
                        ScoreAction::Increment(1.0),
                    )
                    .await?;
                }
                Ok::<(), DynError>(())
            },
            PostStream::add_to_post_reply_sorted_set(
                parent_post_key_parts,
                &author_id,
                &post_id,
                post_details.indexed_at,
            ),
            Notification::new_post_reply(
                &author_id,
                replied_uri,
                &post_details.uri,
                &parent_author_id,
            )
        );

<<<<<<< HEAD
        handle_join_results!(
=======
        handle_indexing_results!(
>>>>>>> 84aee987
            indexing_results.0,
            indexing_results.1,
            indexing_results.2,
            indexing_results.3
        );
    }

    // PHASE 3: Process POST REPOSTS indexes
    if let Some(reposted_uri) = &post_relationships.reposted {
        let parsed_uri = ParsedUri::try_from(reposted_uri.as_str())?;

        let parent_author_id = parsed_uri.user_id;
        let parent_post_id = match parsed_uri.resource {
            Resource::Post(id) => id,
            _ => return Err("Reposted uri is not a Post resource".into()),
        };

        let parent_post_key_parts: &[&str; 2] = &[&parent_author_id, &parent_post_id];
        let indexing_results = tokio::join!(
            PostCounts::update_index_field(
                parent_post_key_parts,
                "reposts",
                JsonAction::Increment(1)
            ),
            async {
                // Post replies cannot be included in the total engagement index after they receive a reply
                if !post_relationships_is_reply(&parent_author_id, &parent_post_id).await? {
                    PostStream::put_score_index_sorted_set(
                        &POST_TOTAL_ENGAGEMENT_KEY_PARTS,
                        parent_post_key_parts,
                        ScoreAction::Increment(1.0),
                    )
                    .await?;
                }
                Ok::<(), DynError>(())
            },
            Notification::new_repost(
                &author_id,
                reposted_uri,
                &post_details.uri,
                &parent_author_id,
            )
        );

<<<<<<< HEAD
        handle_join_results!(indexing_results.0, indexing_results.1, indexing_results.2);
=======
        handle_indexing_results!(indexing_results.0, indexing_results.1, indexing_results.2);
>>>>>>> 84aee987
    }

    // PHASE 4: Add post related content
    let indexing_results = tokio::join!(
        post_relationships.put_to_index(&author_id, &post_id),
        post_details.put_to_index(&author_id, reply_parent_post_key_wrapper, false)
    );

<<<<<<< HEAD
    handle_join_results!(indexing_results.0, indexing_results.1);
=======
    handle_indexing_results!(indexing_results.0, indexing_results.1);
>>>>>>> 84aee987

    Ok(())
}

async fn sync_edit(
    post: PubkyAppPost,
    author_id: PubkyId,
    post_id: String,
    post_details: PostDetails,
) -> Result<(), DynError> {
    // Construct the URI of the post that changed
    let changed_uri = format!("pubky://{author_id}/pub/pubky.app/posts/{post_id}");

    // Update content of PostDetails!
    if let Err(e) = post_details.put_to_index(&author_id, None, true).await {
        return Err(EventProcessorError::IndexWriteFailed {
            message: format!("post edit failed - {:?}", e.to_string()),
        }
        .into());
    };

    // Notifications
    // Determine the change type
    let change_type = if post_details.content == *"[DELETED]" {
        PostChangedType::Deleted
    } else {
        PostChangedType::Edited
    };

    // Send notifications to users who interacted with the post
    Notification::changed_post(&author_id, &post_id, &changed_uri, &change_type).await?;

    // Handle "A reply to your post was edited/deleted"
    if let Some(parent) = post.parent {
        let parsed_parent = ParsedUri::try_from(parent.as_str())?;
        Notification::post_children_changed(
            &author_id,
            &parent,
            &parsed_parent.user_id,
            &changed_uri,
            PostChangedSource::Reply,
            &change_type,
        )
        .await?;
    };

    Ok(())
}

// Helper function to handle "MENTIONED" relationships on the post content
pub async fn put_mentioned_relationships(
    author_id: &PubkyId,
    post_id: &str,
    content: &str,
    relationships: &mut PostRelationships,
) -> Result<(), DynError> {
    let prefix = "pk:";
    let user_id_len = 52;

    for (start_idx, _) in content.match_indices(prefix) {
        let user_id_start = start_idx + prefix.len();

        // Try to extract and validate the user_id_candidate
        if let Some(user_id_candidate) = content.get(user_id_start..user_id_start + user_id_len) {
            if let Ok(pubky_id) = PubkyId::try_from(user_id_candidate) {
                // Create the MENTIONED relationship in the graph
                let query =
                    queries::put::create_mention_relationship(author_id, post_id, &pubky_id);
                exec_single_row(query).await?;
                if let Some(mentioned_user_id) =
                    Notification::new_mention(author_id, &pubky_id, post_id).await?
                {
                    //mention_users.push(mentioned_user_id);
                    relationships.mentioned.push(mentioned_user_id);
                }
            }
        }
    }

    Ok(())
}

pub async fn del(author_id: PubkyId, post_id: String) -> Result<(), DynError> {
    debug!("Deleting post: {}/{}", author_id, post_id);

    // Graph query to check if there is any edge at all to this post other than AUTHORED, is a reply or is a repost.
    let query = post_is_safe_to_delete(&author_id, &post_id);

    // If there is none other relationship (OperationOutcome::CreatedOrDeleted), we delete from graph and redis.
    // But if there is any (OperationOutcome::Updated), then we simply update the post with keyword content [DELETED].
    // A deleted post is a post whose content is EXACTLY `"[DELETED]"`
    match execute_graph_operation(query).await? {
        OperationOutcome::CreatedOrDeleted => sync_del(author_id, post_id).await?,
        OperationOutcome::Updated => {
            let existing_relationships = PostRelationships::get_by_id(&author_id, &post_id).await?;
            let parent = match existing_relationships {
                Some(relationships) => relationships.replied,
                None => None,
            };

            // We store a dummy that is still a reply if it was one already.
            let dummy_deleted_post = PubkyAppPost {
                content: "[DELETED]".to_string(),
                parent,
                embed: None,
                kind: PubkyAppPostKind::Short,
                attachments: None,
            };

            sync_put(dummy_deleted_post, author_id, post_id).await?;
        }
        OperationOutcome::MissingDependency => return Err(EventProcessorError::SkipIndexing.into()),
    };

    Ok(())
}

pub async fn sync_del(author_id: PubkyId, post_id: String) -> Result<(), DynError> {
    let deleted_uri = format!("pubky://{author_id}/pub/pubky.app/posts/{post_id}");

    let post_relationships = PostRelationships::get_by_id(&author_id, &post_id).await?;
    // If the post is reply, cannot delete from the main feeds
    // In the main feed, we just include the root posts and reposts
    // It could be a situation that relationship would not exist and we will treat the post as a not reply
    let is_reply =
        matches!(&post_relationships, Some(relationship) if relationship.replied.is_some());

    // DELETE TO INDEX - PHASE 1, decrease post counts
    let indexing_results = tokio::join!(
        PostCounts::delete(&author_id, &post_id, !is_reply),
        UserCounts::update(&author_id, "posts", JsonAction::Decrement(1)),
        async {
            if is_reply {
                UserCounts::update(&author_id, "replies", JsonAction::Decrement(1)).await?;
            };
            Ok::<(), DynError>(())
        }
    );

<<<<<<< HEAD
    handle_join_results!(indexing_results.0, indexing_results.1, indexing_results.2);
=======
    handle_indexing_results!(indexing_results.0, indexing_results.1, indexing_results.2);
>>>>>>> 84aee987

    // Use that index wrapper to delete a post reply
    let mut reply_parent_post_key_wrapper: Option<[String; 2]> = None;

    if let Some(relationships) = post_relationships {
        // PHASE 2: Process POST REPLIES indexes
        // Decrement counts for parent post if replied
        if let Some(replied) = relationships.replied {
            let parsed_uri = ParsedUri::try_from(replied.as_str())?;
            let parent_user_id = parsed_uri.user_id;
            let parent_post_id = match parsed_uri.resource {
                Resource::Post(id) => id,
                _ => return Err("Replied uri is not a Post resource".into()),
            };

            let parent_post_key_parts: [&str; 2] = [&parent_user_id, &parent_post_id];
            reply_parent_post_key_wrapper =
                Some([parent_user_id.to_string(), parent_post_id.clone()]);

            let indexing_results = tokio::join!(
                PostCounts::update_index_field(
                    &parent_post_key_parts,
                    "replies",
                    JsonAction::Decrement(1),
                ),
                async {
                    // Post replies cannot be included in the total engagement index after the reply is deleted
                    if !post_relationships_is_reply(&parent_user_id, &parent_post_id).await? {
                        PostStream::put_score_index_sorted_set(
                            &POST_TOTAL_ENGAGEMENT_KEY_PARTS,
                            &parent_post_key_parts,
                            ScoreAction::Decrement(1.0),
                        )
                        .await?;
                    }
                    Ok::<(), DynError>(())
                },
                // Notification: "A reply to your post was deleted"
                Notification::post_children_changed(
                    &author_id,
                    &replied,
                    &parent_user_id,
                    &deleted_uri,
                    PostChangedSource::Reply,
                    &PostChangedType::Deleted,
                )
            );

<<<<<<< HEAD
            handle_join_results!(indexing_results.0, indexing_results.1, indexing_results.2);
=======
            handle_indexing_results!(indexing_results.0, indexing_results.1, indexing_results.2);
>>>>>>> 84aee987
        }
        // PHASE 3: Process POST REPOSTED indexes
        // Decrement counts for resposted post if existed
        if let Some(reposted) = relationships.reposted {
            let parsed_uri = ParsedUri::try_from(reposted.as_str())?;
            let parent_post_id = match parsed_uri.resource {
                Resource::Post(id) => id,
                _ => return Err("Reposted uri is not a Post resource".into()),
            };

            let parent_post_key_parts: &[&str] = &[&parsed_uri.user_id, &parent_post_id];

            let indexing_results = tokio::join!(
                PostCounts::update_index_field(
                    parent_post_key_parts,
                    "reposts",
                    JsonAction::Decrement(1),
                ),
                async {
                    // Post replies cannot be included in the total engagement index after the repost is deleted
                    if !post_relationships_is_reply(&parsed_uri.user_id, &parent_post_id).await? {
                        PostStream::put_score_index_sorted_set(
                            &POST_TOTAL_ENGAGEMENT_KEY_PARTS,
                            parent_post_key_parts,
                            ScoreAction::Decrement(1.0),
                        )
                        .await?;
                    }
                    Ok::<(), DynError>(())
                },
                // Notification: "A repost of your post was deleted"
                Notification::post_children_changed(
                    &author_id,
                    &reposted,
                    &parsed_uri.user_id,
                    &deleted_uri,
                    PostChangedSource::Repost,
                    &PostChangedType::Deleted,
                )
            );

<<<<<<< HEAD
            handle_join_results!(indexing_results.0, indexing_results.1, indexing_results.2);
=======
            handle_indexing_results!(indexing_results.0, indexing_results.1, indexing_results.2);
>>>>>>> 84aee987
        }
    }
    let indexing_results = tokio::join!(
        PostDetails::delete(&author_id, &post_id, reply_parent_post_key_wrapper),
        PostRelationships::delete(&author_id, &post_id)
    );

<<<<<<< HEAD
    handle_join_results!(indexing_results.0, indexing_results.1);
=======
    handle_indexing_results!(indexing_results.0, indexing_results.1);
>>>>>>> 84aee987

    Ok(())
}<|MERGE_RESOLUTION|>--- conflicted
+++ resolved
@@ -9,11 +9,7 @@
 use crate::models::user::UserCounts;
 use crate::queries::get::post_is_safe_to_delete;
 use crate::types::DynError;
-<<<<<<< HEAD
-use crate::{handle_join_results, queries, RedisOps, ScoreAction};
-=======
 use crate::{handle_indexing_results, queries, RedisOps, ScoreAction};
->>>>>>> 84aee987
 use log::debug;
 use pubky_app_specs::{
     user_uri_builder, ParsedUri, PubkyAppPost, PubkyAppPostKind, PubkyId, Resource,
@@ -108,11 +104,7 @@
         }
     );
 
-<<<<<<< HEAD
-    handle_join_results!(indexing_results.0, indexing_results.1, indexing_results.2);
-=======
     handle_indexing_results!(indexing_results.0, indexing_results.1, indexing_results.2);
->>>>>>> 84aee987
 
     // Use that index wrapper to add a post reply
     let mut reply_parent_post_key_wrapper: Option<(String, String)> = None;
@@ -164,11 +156,7 @@
             )
         );
 
-<<<<<<< HEAD
-        handle_join_results!(
-=======
         handle_indexing_results!(
->>>>>>> 84aee987
             indexing_results.0,
             indexing_results.1,
             indexing_results.2,
@@ -213,11 +201,7 @@
             )
         );
 
-<<<<<<< HEAD
-        handle_join_results!(indexing_results.0, indexing_results.1, indexing_results.2);
-=======
         handle_indexing_results!(indexing_results.0, indexing_results.1, indexing_results.2);
->>>>>>> 84aee987
     }
 
     // PHASE 4: Add post related content
@@ -226,11 +210,7 @@
         post_details.put_to_index(&author_id, reply_parent_post_key_wrapper, false)
     );
 
-<<<<<<< HEAD
-    handle_join_results!(indexing_results.0, indexing_results.1);
-=======
     handle_indexing_results!(indexing_results.0, indexing_results.1);
->>>>>>> 84aee987
 
     Ok(())
 }
@@ -370,11 +350,7 @@
         }
     );
 
-<<<<<<< HEAD
-    handle_join_results!(indexing_results.0, indexing_results.1, indexing_results.2);
-=======
     handle_indexing_results!(indexing_results.0, indexing_results.1, indexing_results.2);
->>>>>>> 84aee987
 
     // Use that index wrapper to delete a post reply
     let mut reply_parent_post_key_wrapper: Option<[String; 2]> = None;
@@ -423,11 +399,7 @@
                 )
             );
 
-<<<<<<< HEAD
-            handle_join_results!(indexing_results.0, indexing_results.1, indexing_results.2);
-=======
             handle_indexing_results!(indexing_results.0, indexing_results.1, indexing_results.2);
->>>>>>> 84aee987
         }
         // PHASE 3: Process POST REPOSTED indexes
         // Decrement counts for resposted post if existed
@@ -469,11 +441,7 @@
                 )
             );
 
-<<<<<<< HEAD
-            handle_join_results!(indexing_results.0, indexing_results.1, indexing_results.2);
-=======
             handle_indexing_results!(indexing_results.0, indexing_results.1, indexing_results.2);
->>>>>>> 84aee987
         }
     }
     let indexing_results = tokio::join!(
@@ -481,11 +449,7 @@
         PostRelationships::delete(&author_id, &post_id)
     );
 
-<<<<<<< HEAD
-    handle_join_results!(indexing_results.0, indexing_results.1);
-=======
     handle_indexing_results!(indexing_results.0, indexing_results.1);
->>>>>>> 84aee987
 
     Ok(())
 }