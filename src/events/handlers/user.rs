use crate::db::graph::exec::{execute_graph_operation, OperationOutcome};
use crate::events::error::EventProcessorError;
<<<<<<< HEAD
use crate::handle_join_results;
=======
use crate::handle_indexing_results;
>>>>>>> 84aee987
use crate::models::user::UserSearch;
use crate::models::{
    traits::Collection,
    user::{UserCounts, UserDetails},
};
use crate::queries::get::user_is_safe_to_delete;
use crate::types::DynError;
use log::debug;
use pubky_app_specs::{PubkyAppUser, PubkyId};

pub async fn sync_put(user: PubkyAppUser, user_id: PubkyId) -> Result<(), DynError> {
    debug!("Indexing new user profile: {}", user_id);

    // Step 1: Create `UserDetails` object
    let user_details = UserDetails::from_homeserver(user, &user_id).await?;

    // Step 2: Save to graph
    user_details
        .put_to_graph()
        .await
        .map_err(|e| EventProcessorError::GraphQueryFailed {
            message: format!("{:?}", e),
        })?;

    // Step 3: Run in parallel the cache process: SAVE TO INDEX
    let indexing_results = tokio::join!(
        async {
            UserSearch::put_to_index(&[&user_details]).await?;
            Ok::<(), DynError>(())
        },
        async {
            // If new user (no existing counts), save a new `UserCounts`
            if UserCounts::get_from_index(&user_id).await?.is_none() {
                UserCounts::default().put_to_index(&user_id).await?;
            }
            Ok::<(), DynError>(())
        },
        async {
            UserDetails::put_to_index(&[&user_details.id], vec![Some(user_details.clone())])
                .await?;
            Ok::<(), DynError>(())
        }
    );

<<<<<<< HEAD
    handle_join_results!(indexing_results.0, indexing_results.1, indexing_results.2);
=======
    handle_indexing_results!(indexing_results.0, indexing_results.1, indexing_results.2);
>>>>>>> 84aee987
    Ok(())
}

pub async fn del(user_id: PubkyId) -> Result<(), DynError> {
    debug!("Deleting user profile:  {}", user_id);

    // 1. Graph query to check if there is any edge at all to this user.
    let query = user_is_safe_to_delete(&user_id);

    // 2. If there is no relationships (OperationOutcome::CreatedOrDeleted), delete from graph and redis.
    // 3. But if there is any relationship (OperationOutcome::Updated), then we simply update the user with empty profile
    // and keyword username [DELETED].
    // A deleted user is a user whose profile is empty and has username `"[DELETED]"`
    match execute_graph_operation(query).await? {
        OperationOutcome::CreatedOrDeleted => {
            let indexing_results =
                tokio::join!(UserDetails::delete(&user_id), UserCounts::delete(&user_id));
<<<<<<< HEAD
            handle_join_results!(indexing_results.0, indexing_results.1)
=======
            handle_indexing_results!(indexing_results.0, indexing_results.1)
>>>>>>> 84aee987
        }
        OperationOutcome::Updated => {
            let deleted_user = PubkyAppUser {
                name: "[DELETED]".to_string(),
                bio: None,
                status: None,
                links: None,
                image: None,
            };

            sync_put(deleted_user, user_id).await?;
        }
        OperationOutcome::MissingDependency => return Err(EventProcessorError::SkipIndexing.into()),
    }

    // TODO notifications for deleted user

    Ok(())
}<|MERGE_RESOLUTION|>--- conflicted
+++ resolved
@@ -1,10 +1,6 @@
 use crate::db::graph::exec::{execute_graph_operation, OperationOutcome};
 use crate::events::error::EventProcessorError;
-<<<<<<< HEAD
-use crate::handle_join_results;
-=======
 use crate::handle_indexing_results;
->>>>>>> 84aee987
 use crate::models::user::UserSearch;
 use crate::models::{
     traits::Collection,
@@ -49,11 +45,7 @@
         }
     );
 
-<<<<<<< HEAD
-    handle_join_results!(indexing_results.0, indexing_results.1, indexing_results.2);
-=======
     handle_indexing_results!(indexing_results.0, indexing_results.1, indexing_results.2);
->>>>>>> 84aee987
     Ok(())
 }
 
@@ -71,11 +63,7 @@
         OperationOutcome::CreatedOrDeleted => {
             let indexing_results =
                 tokio::join!(UserDetails::delete(&user_id), UserCounts::delete(&user_id));
-<<<<<<< HEAD
-            handle_join_results!(indexing_results.0, indexing_results.1)
-=======
             handle_indexing_results!(indexing_results.0, indexing_results.1)
->>>>>>> 84aee987
         }
         OperationOutcome::Updated => {
             let deleted_user = PubkyAppUser {
