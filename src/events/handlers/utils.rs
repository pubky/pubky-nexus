use crate::{models::post::PostRelationships, types::DynError};

/// Checks if a post is a reply based on its relationships.
/// # Arguments
/// * `author_id` - The ID of the author of the post
/// * `post_id` - The ID of the post to check
///
pub async fn post_relationships_is_reply(author_id: &str, post_id: &str) -> Result<bool, DynError> {
    match PostRelationships::get_by_id(author_id, post_id).await? {
        Some(relationship) => Ok(relationship.replied.is_some()),
        // If the post does not exist, it is treated as a reply to avoid incorrect assumptions
        None => Ok(true),
    }
}

/// A macro to handle the results of `tokio::join!` by checking for errors and propagating them.
///
/// This macro takes multiple `Result<T, E>` values (such as those returned from `tokio::join!`)
/// and iterates over them. If any result is an `Err`, it maps the error into an `EventProcessorError`
/// and propagates
#[macro_export]
<<<<<<< HEAD
macro_rules! handle_join_results {
=======
macro_rules! handle_indexing_results {
>>>>>>> 84aee987
    ($($res:expr),+) => {
        {   // Convert tuple to array
            let results = [$($res),+];
            for result in results {
                result.map_err(|e| EventProcessorError::IndexWriteFailed {
                    message: e.to_string(),
                })?;
            }
        }
    };
}<|MERGE_RESOLUTION|>--- conflicted
+++ resolved
@@ -19,11 +19,7 @@
 /// and iterates over them. If any result is an `Err`, it maps the error into an `EventProcessorError`
 /// and propagates
 #[macro_export]
-<<<<<<< HEAD
-macro_rules! handle_join_results {
-=======
 macro_rules! handle_indexing_results {
->>>>>>> 84aee987
     ($($res:expr),+) => {
         {   // Convert tuple to array
             let results = [$($res),+];
