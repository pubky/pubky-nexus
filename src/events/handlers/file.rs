--- conflicted
+++ resolved
@@ -57,30 +57,12 @@
 
     let blob = match pubky_client.get(pubkyapp_file.src.as_str()).await? {
         Some(metadata) => metadata,
-<<<<<<< HEAD
-        None => return Err("Error while fetching file blob".into()),
+        // TODO: Shape the error to avoid the retyManager
+        None => return Err("EVENT ERROR: no metadata in the file blob".into()),
     };
 
     let path: String = format!("{}/{}", user_id, file_id);
     let storage_path = StaticStorage::get_storage_path();
-=======
-        // TODO: Shape the error to avoid the retyManager
-        None => return Err("EVENT ERROR: no metadata in the file blob".into()),
-    };
-
-    store_blob(file_id.to_string(), user_id.to_string(), &blob).await?;
-
-    Ok(FileMeta {
-        urls: FileUrls {
-            main: format!("{}/{}", user_id, file_id),
-        },
-    })
-}
-
-async fn store_blob(name: String, path: String, blob: &Bytes) -> Result<(), DynError> {
-    let storage_path = Config::from_env().file_path;
-    // TODO: Is it well formatting. The file path already has / at the end
->>>>>>> 85a9bf61
     let full_path = format!("{}/{}", storage_path, path);
     StaticStorage::store_blob(FileVariant::Main.to_string(), full_path.to_string(), &blob).await?;
 
@@ -102,16 +84,13 @@
         if let Some(value) = file {
             value.delete().await?;
         }
-        remove_blob(file_id, user_id.to_string()).await?;
+
+        let folder_path = format!("{}/{}", user_id, file_id);
+        let storage_path = StaticStorage::get_storage_path();
+        let full_path = format!("{}/{}", storage_path, folder_path);
+
+        remove_dir_all(full_path).await?;
     }
 
-<<<<<<< HEAD
-    let folder_path = format!("{}/{}", user_id, file_id);
-    let storage_path = StaticStorage::get_storage_path();
-    let full_path = format!("{}/{}", storage_path, folder_path);
-
-    remove_dir_all(full_path).await?;
-=======
->>>>>>> 85a9bf61
     Ok(())
 }