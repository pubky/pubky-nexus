use crate::db::connectors::pubky::PubkyConnector;
use crate::events::error::EventProcessorError;
use crate::types::DynError;
use crate::{
    models::{
        file::{
            details::{FileMeta, FileUrls},
            FileDetails,
        },
        traits::Collection,
    },
    Config,
};
<<<<<<< HEAD
use axum::body::Bytes;
use pubky_app_specs::{traits::Validatable, PubkyAppFile};
=======
use log::{debug, error};
use pubky_app_specs::{PubkyAppFile, PubkyAppObject, PubkyId};
>>>>>>> 45f65239
use tokio::{
    fs::{self, remove_file, File},
    io::AsyncWriteExt,
};
use tracing::debug;

pub async fn sync_put(
    file: PubkyAppFile,
    uri: String,
    user_id: PubkyId,
    file_id: String,
) -> Result<(), DynError> {
    debug!("Indexing new file resource at {}/{}", user_id, file_id);

    debug!("file input {:?}", file);

    let file_meta = ingest(&user_id, file_id.as_str(), &file).await?;

    // Create FileDetails object
    let file_details =
        FileDetails::from_homeserver(&file, uri, user_id.to_string(), file_id, file_meta);

    // save new file into the Graph
    file_details.put_to_graph().await?;

    // Index
    FileDetails::put_to_index(
        &[&[
            file_details.owner_id.clone().as_str(),
            file_details.id.clone().as_str(),
        ]],
        vec![Some(file_details)],
    )
    .await?;

    Ok(())
}

// TODO: Move it into its own process, server, etc
async fn ingest(
    user_id: &PubkyId,
    file_id: &str,
    pubkyapp_file: &PubkyAppFile,
) -> Result<FileMeta, DynError> {
    let response;
    {
        let pubky_client = PubkyConnector::get_pubky_client()?;

        response = match pubky_client.get(&pubkyapp_file.src).send().await {
            Ok(response) => response,
            // TODO: Shape the error to avoid the retyManager
            Err(e) => {
                error!("EVENT ERROR: could not retrieve file src blob");
                return Err(e.into());
            }
        };
    }

    let blob = response.bytes().await?;
    let pubky_app_object = PubkyAppObject::from_uri(&pubkyapp_file.src, &blob)?;

    match pubky_app_object {
        PubkyAppObject::Blob(blob) => {
            store_blob(file_id.to_string(), user_id.to_string(), &blob.0).await?;

            Ok(FileMeta {
                urls: FileUrls {
                    main: format!("{}/{}", user_id, file_id),
                },
            })
        }
        _ => Err(EventProcessorError::InvalidEventLine {
            message: format!(
                "The file has a source uri that is not a blob path: {}",
                pubkyapp_file.src
            ),
        }
        .into()),
    }
}

async fn store_blob(name: String, path: String, blob: &[u8]) -> Result<(), DynError> {
    let storage_path = Config::from_env().file_path;
    // TODO: Is it well formatting. The file path already has / at the end
    let full_path = format!("{}/{}", storage_path, path);

    debug!("store blob in full_path: {}", full_path);

    let path_exists = match fs::metadata(full_path.as_str()).await {
        Err(_) => false,
        Ok(metadata) => metadata.is_dir(),
    };

    debug!("path exists: {}", path_exists);

    if !path_exists {
        fs::create_dir_all(full_path.as_str()).await?;
    }

    let file_path = format!("{}/{}", full_path, name);
    let mut static_file = File::create_new(file_path).await?;
    static_file.write_all(blob).await?;

    Ok(())
}

async fn remove_blob(name: String, path: String) -> Result<(), DynError> {
    let storage_path = Config::from_env().file_path;
    let file_path = format!("{}/{}/{}", storage_path, path, name);

    remove_file(file_path).await?;
    Ok(())
}

pub async fn del(user_id: &PubkyId, file_id: String) -> Result<(), DynError> {
    debug!("Deleting File resource at {}/{}", user_id, file_id);
    let result = FileDetails::get_by_ids(
        vec![vec![user_id.as_str(), file_id.as_str()].as_slice()].as_slice(),
    )
    .await?;

    if !result.is_empty() {
        let file = &result[0];

        if let Some(value) = file {
            value.delete().await?;
        }
        remove_blob(file_id, user_id.to_string()).await?;
    }

    Ok(())
}<|MERGE_RESOLUTION|>--- conflicted
+++ resolved
@@ -11,18 +11,12 @@
     },
     Config,
 };
-<<<<<<< HEAD
-use axum::body::Bytes;
-use pubky_app_specs::{traits::Validatable, PubkyAppFile};
-=======
-use log::{debug, error};
 use pubky_app_specs::{PubkyAppFile, PubkyAppObject, PubkyId};
->>>>>>> 45f65239
 use tokio::{
     fs::{self, remove_file, File},
     io::AsyncWriteExt,
 };
-use tracing::debug;
+use tracing::{debug, error};
 
 pub async fn sync_put(
     file: PubkyAppFile,
