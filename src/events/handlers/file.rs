--- conflicted
+++ resolved
@@ -1,16 +1,8 @@
-<<<<<<< HEAD
+use crate::db::connectors::pubky::PubkyConnector;
 use crate::static_processor::get_file_urls_by_content_type;
 use crate::static_processor::store::get_storage_path;
-=======
-use crate::db::connectors::pubky::PubkyConnector;
->>>>>>> ac21ac5b
 use crate::types::DynError;
 use crate::types::PubkyId;
-use axum::body::Bytes;
-use log::debug;
-use pubky::PubkyClient;
-use tokio::fs::remove_dir_all;
-
 use crate::{
     models::{
         file::{details::FileMeta, FileDetails},
@@ -18,12 +10,10 @@
     },
     static_processor::store::store_blob,
 };
-<<<<<<< HEAD
-=======
 use axum::body::Bytes;
 use log::debug;
->>>>>>> ac21ac5b
 use pubky_app_specs::{traits::Validatable, PubkyAppFile};
+use tokio::fs::remove_dir_all;
 
 pub async fn put(
     uri: String,
@@ -70,27 +60,13 @@
     let pubky_client = PubkyConnector::get_pubky_client()?;
     let blob = match pubky_client.get(pubkyapp_file.src.as_str()).await? {
         Some(metadata) => metadata,
-        None => return Err("EVENT ERROR: no metadata in the file blob".into()),
+        None => return Err("Error while fetching file blob".into()),
     };
 
-<<<<<<< HEAD
     let path: String = format!("{}/{}", user_id, file_id);
     let storage_path = get_storage_path();
-=======
-    debug!("File Metadata: {:?}\n{:?}", file_id, blob);
-    store_blob(file_id.to_string(), user_id.to_string(), &blob).await?;
-
-    let static_path = format!("{}/{}", user_id, file_id);
-    Ok(FileMeta {
-        urls: FileUrls { main: static_path },
-    })
-}
-
-async fn store_blob(name: String, path: String, blob: &Bytes) -> Result<(), DynError> {
-    let storage_path = Config::from_env().file_path;
->>>>>>> ac21ac5b
     let full_path = format!("{}/{}", storage_path, path);
-    store_blob(String::from("main"), full_path.to_string(), &response).await?;
+    store_blob(String::from("main"), full_path.to_string(), &blob).await?;
 
     let urls = get_file_urls_by_content_type(pubkyapp_file.content_type.as_str(), &path);
     Ok(FileMeta { urls })
