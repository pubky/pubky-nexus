--- conflicted
+++ resolved
@@ -1,36 +1,17 @@
 use crate::db::connectors::pubky::PubkyConnector;
-<<<<<<< HEAD
-use crate::models::file::details::FileVariant;
+use crate::events::error::EventProcessorError;
 use crate::models::{
-    file::{details::FileMeta, FileDetails},
+    file::{
+        details::{FileMeta, FileVariant},
+        FileDetails,
+    },
     traits::Collection,
-=======
-use crate::events::error::EventProcessorError;
-use crate::types::DynError;
-use crate::{
-    models::{
-        file::{
-            details::{FileMeta, FileUrls},
-            FileDetails,
-        },
-        traits::Collection,
-    },
-    Config,
->>>>>>> a5b77816
 };
 use crate::static_processor::{StaticProcessor, StaticStorage};
 use crate::types::DynError;
 use log::{debug, error};
-<<<<<<< HEAD
-use pubky_app_specs::{PubkyAppFile, PubkyId};
+use pubky_app_specs::{PubkyAppFile, PubkyAppObject, PubkyId};
 use tokio::fs::remove_dir_all;
-=======
-use pubky_app_specs::{PubkyAppFile, PubkyAppObject, PubkyId};
-use tokio::{
-    fs::{self, remove_file, File},
-    io::AsyncWriteExt,
-};
->>>>>>> a5b77816
 
 pub async fn sync_put(
     file: PubkyAppFile,
@@ -39,67 +20,61 @@
     file_id: String,
 ) -> Result<(), DynError> {
     debug!("Indexing new file resource at {}/{}", user_id, file_id);
-
     debug!("file input {:?}", file);
 
+    // Ingest the file and store its blob content
     let file_meta = ingest(&user_id, file_id.as_str(), &file).await?;
 
-    // Create FileDetails object
+    // Build the FileDetails (this may combine info from the homeserver and the meta)
     let file_details =
         FileDetails::from_homeserver(&file, uri, user_id.to_string(), file_id, file_meta);
 
-    // save new file into the Graph
+    // Save into the graph and index
     file_details.put_to_graph().await?;
-
-    // Index
     FileDetails::put_to_index(
-        &[&[
-            file_details.owner_id.clone().as_str(),
-            file_details.id.clone().as_str(),
-        ]],
-        vec![Some(file_details)],
+        &[&[file_details.owner_id.as_str(), file_details.id.as_str()]],
+        vec![Some(file_details.clone())],
     )
     .await?;
 
     Ok(())
 }
 
-// TODO: Move it into its own process, server, etc
 async fn ingest(
     user_id: &PubkyId,
     file_id: &str,
     pubkyapp_file: &PubkyAppFile,
 ) -> Result<FileMeta, DynError> {
-    let response;
-    {
-        let pubky_client = PubkyConnector::get_pubky_client()?;
+    // Retrieve the file blob via PubkyConnector
+    let pubky_client = PubkyConnector::get_pubky_client()?;
+    let response = match pubky_client.get(&pubkyapp_file.src).send().await {
+        Ok(resp) => resp,
+        Err(e) => {
+            error!("EVENT ERROR: could not retrieve file src blob");
+            return Err(e.into());
+        }
+    };
 
-        response = match pubky_client.get(&pubkyapp_file.src).send().await {
-            Ok(response) => response,
-            // TODO: Shape the error to avoid the retyManager
-            Err(e) => {
-                error!("EVENT ERROR: could not retrieve file src blob");
-                return Err(e.into());
-            }
-        };
-    }
+    // Read the response bytes and validate the file using PubkyAppObject importer
+    let blob_bytes = response.bytes().await?;
+    let pubky_app_object = PubkyAppObject::from_uri(&pubkyapp_file.src, &blob_bytes)?;
+    match pubky_app_object {
+        PubkyAppObject::Blob(valid_blob) => {
+            // Build a relative path based on user and file IDs
+            let relative_path = format!("{}/{}", user_id, file_id);
+            let storage_path = StaticStorage::get_storage_path();
+            let full_path = format!("{}/{}", storage_path, relative_path);
 
-<<<<<<< HEAD
-    let path: String = format!("{}/{}", user_id, file_id);
-    let storage_path = StaticStorage::get_storage_path();
-=======
-    let blob = response.bytes().await?;
-    let pubky_app_object = PubkyAppObject::from_uri(&pubkyapp_file.src, &blob)?;
+            // Store the blob via the static storage abstraction
+            StaticStorage::store_blob(FileVariant::Main.to_string(), full_path, &valid_blob.0)
+                .await?;
 
-    match pubky_app_object {
-        PubkyAppObject::Blob(blob) => {
-            store_blob(file_id.to_string(), user_id.to_string(), &blob.0).await?;
-
-            Ok(FileMeta {
-                urls: FileUrls {
-                    main: format!("{}/{}", user_id, file_id),
-                },
-            })
+            // Process the stored file and get URLs based on its content type
+            let urls = StaticProcessor::get_file_urls_by_content_type(
+                pubkyapp_file.content_type.as_str(),
+                &relative_path,
+            );
+            Ok(FileMeta { urls })
         }
         _ => Err(EventProcessorError::InvalidEventLine {
             message: format!(
@@ -111,20 +86,6 @@
     }
 }
 
-async fn store_blob(name: String, path: String, blob: &[u8]) -> Result<(), DynError> {
-    let storage_path = Config::from_env().file_path;
-    // TODO: Is it well formatting. The file path already has / at the end
->>>>>>> a5b77816
-    let full_path = format!("{}/{}", storage_path, path);
-
-    let blob = response.bytes().await?;
-    StaticStorage::store_blob(FileVariant::Main.to_string(), full_path.to_string(), &blob).await?;
-
-    let urls =
-        StaticProcessor::get_file_urls_by_content_type(pubkyapp_file.content_type.as_str(), &path);
-    Ok(FileMeta { urls })
-}
-
 pub async fn del(user_id: &PubkyId, file_id: String) -> Result<(), DynError> {
     debug!("Deleting File resource at {}/{}", user_id, file_id);
     let result = FileDetails::get_by_ids(
@@ -133,10 +94,8 @@
     .await?;
 
     if !result.is_empty() {
-        let file = &result[0];
-
-        if let Some(value) = file {
-            value.delete().await?;
+        if let Some(file) = &result[0] {
+            file.delete().await?;
         }
 
         let folder_path = format!("{}/{}", user_id, file_id);
