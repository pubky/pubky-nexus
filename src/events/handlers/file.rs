--- conflicted
+++ resolved
@@ -1,36 +1,15 @@
 use crate::db::connectors::pubky::PubkyConnector;
-<<<<<<< HEAD
+use crate::events::error::EventProcessorError;
 use crate::models::file::details::FileVariant;
 use crate::models::{
     file::{details::FileMeta, FileDetails},
     traits::Collection,
-=======
-use crate::events::error::EventProcessorError;
-use crate::types::DynError;
-use crate::{
-    models::{
-        file::{
-            details::{FileMeta, FileUrls},
-            FileDetails,
-        },
-        traits::Collection,
-    },
-    Config,
->>>>>>> a5b77816
 };
 use crate::static_processor::{StaticProcessor, StaticStorage};
 use crate::types::DynError;
 use log::{debug, error};
-<<<<<<< HEAD
-use pubky_app_specs::{PubkyAppFile, PubkyId};
+use pubky_app_specs::{PubkyAppFile, PubkyAppObject, PubkyId};
 use tokio::fs::remove_dir_all;
-=======
-use pubky_app_specs::{PubkyAppFile, PubkyAppObject, PubkyId};
-use tokio::{
-    fs::{self, remove_file, File},
-    io::AsyncWriteExt,
-};
->>>>>>> a5b77816
 
 pub async fn sync_put(
     file: PubkyAppFile,
@@ -84,22 +63,23 @@
         };
     }
 
-<<<<<<< HEAD
     let path: String = format!("{}/{}", user_id, file_id);
     let storage_path = StaticStorage::get_storage_path();
-=======
+    let full_path = format!("{}/{}", storage_path, path);
+
     let blob = response.bytes().await?;
     let pubky_app_object = PubkyAppObject::from_uri(&pubkyapp_file.src, &blob)?;
 
     match pubky_app_object {
         PubkyAppObject::Blob(blob) => {
-            store_blob(file_id.to_string(), user_id.to_string(), &blob.0).await?;
+            StaticStorage::store_blob(FileVariant::Main.to_string(), full_path.to_string(), &blob)
+                .await?;
 
-            Ok(FileMeta {
-                urls: FileUrls {
-                    main: format!("{}/{}", user_id, file_id),
-                },
-            })
+            let urls = StaticProcessor::get_file_urls_by_content_type(
+                pubkyapp_file.content_type.as_str(),
+                &path,
+            );
+            Ok(FileMeta { urls })
         }
         _ => Err(EventProcessorError::InvalidEventLine {
             message: format!(
@@ -109,20 +89,6 @@
         }
         .into()),
     }
-}
-
-async fn store_blob(name: String, path: String, blob: &[u8]) -> Result<(), DynError> {
-    let storage_path = Config::from_env().file_path;
-    // TODO: Is it well formatting. The file path already has / at the end
->>>>>>> a5b77816
-    let full_path = format!("{}/{}", storage_path, path);
-
-    let blob = response.bytes().await?;
-    StaticStorage::store_blob(FileVariant::Main.to_string(), full_path.to_string(), &blob).await?;
-
-    let urls =
-        StaticProcessor::get_file_urls_by_content_type(pubkyapp_file.content_type.as_str(), &path);
-    Ok(FileMeta { urls })
 }
 
 pub async fn del(user_id: &PubkyId, file_id: String) -> Result<(), DynError> {
