--- conflicted
+++ resolved
@@ -17,15 +17,10 @@
     description = "Post tags",
     tag = "Post",
     params(
-<<<<<<< HEAD
-        ("user_id" = String, Path, description = "User Pubky ID"),
+        ("author_id" = String, Path, description = "Author Pubky ID"),
         ("post_id" = String, Path, description = "Post ID"),
         ("limit_tags" = Option<usize>, Query, description = "Upper limit on the number of tags for the posts"),
         ("limit_taggers" = Option<usize>, Query, description = "Upper limit on the number of taggers per tag"),
-=======
-        ("author_id" = String, Path, description = "Author Pubky ID"),
-        ("post_id" = String, Path, description = "Post ID")
->>>>>>> 2ab7df90
     ),
     responses(
         (status = 200, description = "Post tags", body = TagPost),
@@ -83,12 +78,8 @@
         "GET {POST_TAGGERS_ROUTE} author_id:{}, post_id: {}, label: {}, skip:{:?}, limit:{:?}",
         author_id, post_id, label, pagination.skip, pagination.limit
     );
-<<<<<<< HEAD
-    match TagPost::get_tagger_by_id(&user_id, Some(&post_id), &label, pagination, None, None).await
+    match TagPost::get_tagger_by_id(&author_id, Some(&post_id), &label, pagination, None, None).await
     {
-=======
-    match TagPost::get_tagger_by_id(&author_id, Some(&post_id), &label, pagination).await {
->>>>>>> 2ab7df90
         Ok(Some(tags)) => Ok(Json(tags)),
         Ok(None) => Err(Error::PostNotFound { author_id, post_id }),
         Err(source) => Err(Error::InternalServerError { source }),
