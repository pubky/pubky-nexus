--- conflicted
+++ resolved
@@ -42,13 +42,7 @@
 pub const STREAM_POSTS_REACH_ROUTE: &str = concatcp!(STREAM_POSTS_ROUTE, "/reach");
 pub const STREAM_POSTS_BOOKMARKED_ROUTE: &str =
     concatcp!(STREAM_POSTS_ROUTE, "/bookmarks/:user_id");
-<<<<<<< HEAD
 
-// File routes
-const FILE_PREFIX: &str = concatcp!(VERSION_ROUTE, "/files");
-pub const FILE_ROUTE: &str = concatcp!(FILE_PREFIX, "file/:file_id");
-pub const FILE_LIST_ROUTE: &str = concatcp!(FILE_PREFIX, "by-ids");
-=======
 pub const STREAM_TAGS_ROUTE: &str = concatcp!(STREAM_PREFIX, "/tags");
 // Changed
 pub const STREAM_TAGS_GLOBAL_ROUTE: &str = concatcp!(STREAM_TAGS_ROUTE, "/global");
@@ -64,4 +58,8 @@
 pub const TAG_HOT_ROUTE: &str = concatcp!(TAG_PREFIX, "/hot");
 pub const TAG_REACH_ROUTE: &str = concatcp!(TAG_PREFIX, "/reached/:user_id/:reach");
 pub const TAG_TAGGERS_ROUTE: &str = concatcp!(TAG_PREFIX, "/taggers/:label");
->>>>>>> 8e3b77d4
+
+// File routes
+const FILE_PREFIX: &str = concatcp!(VERSION_ROUTE, "/files");
+pub const FILE_ROUTE: &str = concatcp!(FILE_PREFIX, "file/:file_id");
+pub const FILE_LIST_ROUTE: &str = concatcp!(FILE_PREFIX, "by-ids");