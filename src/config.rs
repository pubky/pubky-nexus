--- conflicted
+++ resolved
@@ -20,11 +20,8 @@
     pub events_limit: u32,
     pub watcher_sleep: u64,
     pub max_retries: u64,
-<<<<<<< HEAD
     pub otlp_endpoint: String,
-=======
     pub migrations_backfill_ready: Vec<String>,
->>>>>>> 45f65239
 }
 
 impl Config {
@@ -65,15 +62,12 @@
                 .unwrap_or(1),
             neo4j_username: env::var("NEO4J_DB_USERNAME").expect("NEO4J_DB_USERNAME not set"),
             neo4j_password: env::var("NEO4J_PASSWORD").expect("NEO4J_PASSWORD not set"),
-<<<<<<< HEAD
             otlp_endpoint: env::var("OTLP_ENDPOINT").unwrap_or("".to_string()),
-=======
             migrations_backfill_ready: env::var("MIGRATIONS_BACKFILL_READY")
                 .unwrap_or("".to_string())
                 .split(",")
                 .map(|s| s.trim().to_string())
                 .collect::<Vec<String>>(),
->>>>>>> 45f65239
         }
     }
 
