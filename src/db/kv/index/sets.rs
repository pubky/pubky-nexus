use crate::db::connectors::redis::get_redis_conn;
use redis::AsyncCommands;
use std::error::Error;

/// Adds elements to a Redis set.
///
/// This function adds elements to the specified Redis set. If the set doesn't exist,
/// it creates a new set.
///
/// # Arguments
///
/// * `prefix` - A string slice representing the prefix for the Redis keys.
/// * `key` - A string slice representing the key under which the set is stored.
/// * `values` - A slice of string slices representing the elements to be added to the set.
///
/// # Errors
///
/// Returns an error if the operation fails.
pub async fn put(
    prefix: &str,
    key: &str,
    values: &[&str],
) -> Result<(), Box<dyn Error + Send + Sync>> {
    if values.is_empty() {
        return Ok(());
    }
    let index_key = format!("{}:{}", prefix, key);
    let mut redis_conn = get_redis_conn().await?;
    let _: () = redis_conn.sadd(index_key, values).await?;
    Ok(())
}

/// Retrieves a range of elements from a Redis set.
///
/// This function retrieves elements from a specified Redis set using a cursor-based approach.
/// The range is defined by `skip` and `limit` parameters, where `skip` indicates the number
/// of elements to skip and `limit` specifies the number of elements to retrieve.
///
/// # Arguments
///
/// * `prefix` - A string slice representing the prefix for the Redis keys.
/// * `key` - A string slice representing the key under which the set is stored.
/// * `skip` - The number of elements to skip.
/// * `limit` - The number of elements to retrieve from the set after the skip.
///
/// # Returns
///
/// Returns a vector of strings containing the retrieved elements.
///
/// # Errors
///
/// Returns an error if the operation fails.
pub async fn get_range(
    prefix: &str,
    key: &str,
    skip: Option<usize>,
    limit: Option<usize>,
) -> Result<Option<Vec<String>>, Box<dyn Error + Send + Sync>> {
    let mut redis_conn = get_redis_conn().await?;

    let index_key = format!("{}:{}", prefix, key);
    let mut cursor = "0".to_string();
    let mut collected: Vec<String> = Vec::new();
    let skip = skip.unwrap_or(0);
    let limit = limit.unwrap_or(5);

    let mut skipped = 0;

    while collected.len() < limit {
        let result: (String, Vec<String>) = redis::cmd("SSCAN")
            .arg(&index_key)
            .arg(&cursor)
            .arg("COUNT")
            .arg(limit)
            .query_async(&mut redis_conn)
            .await?;

        let (new_cursor, items) = result;

        for item in items {
            if skipped < skip {
                skipped += 1;
                continue;
            }
            collected.push(item);
            if collected.len() >= limit {
                break;
            }
        }

        cursor = new_cursor;
        if cursor == "0" {
            break; // End of the set reached
        }
    }

    if collected.is_empty() {
        Ok(None)
    } else {
        Ok(Some(collected))
    }
}

/// Checks if a member exists in a Redis set and if the set exists.
///
/// This function checks if the specified `member` exists within the Redis set identified
/// by the combined `prefix` and `key`, and whether the set itself exists.
///
/// # Arguments
///
/// * `prefix` - A string slice representing the prefix for the Redis keys.
/// * `key` - A string slice representing the key under which the set is stored.
/// * `member` - A string slice representing the member to check for existence in the set.
///
/// # Returns
///
/// Returns `Ok((true, true))` if the set exists and the member is in the set,
/// `Ok((true, false))` if the set exists but the member is not in the set,
/// `Ok((false, false))` if the set does not exist.
///
/// Returns an error if the operation fails, such as if the Redis connection is unavailable.
pub async fn check_set_member(
    prefix: &str,
    key: &str,
    member: &str,
) -> Result<(bool, bool), Box<dyn Error + Send + Sync>> {
    let mut redis_conn = get_redis_conn().await?;
    let index_key = format!("{}:{}", prefix, key);

    // Check if the set exists
    let set_exists: bool = redis_conn.exists(&index_key).await?;

    if set_exists {
        // Check if the member exists in the set
        let is_member: bool = redis_conn.sismember(&index_key, member).await?;
        Ok((true, is_member))
    } else {
        Ok((false, false))
    }
}

/// Retrieves multiple sets from Redis in a single call using a pipeline.
///
/// This asynchronous function fetches multiple sets from Redis based on the provided keys using a Redis pipeline.
/// It returns a vector of optional tuples, where each tuple contains a vector of elements from the corresponding set
/// and an integer representing the number of elements that were excluded if a limit was specified.
///
/// # Arguments
///
/// * `prefix` - A string slice representing the prefix to be prepended to each Redis key.
/// * `keys` - A slice of string slices representing the keys under which the sets are stored.
/// * `limit` - An optional `usize` specifying the maximum number of elements to retrieve from each set.
///   If `None`, all elements will be retrieved.
///
/// # Returns
///
/// Returns a `Result` containing:
/// * `Ok(Vec<Option<(Vec<String>, usize)>>)` - A vector where each element is an `Option` containing a tuple:
///     * `Some((Vec<String>, usize))` - The vector of elements from the set and the count of excluded elements.
///     * `None` - Indicates that the corresponding set does not exist.
/// * `Err` - An error if the Redis operation fails.
///
/// # Errors
///
/// Returns an error if the Redis connection fails or the pipeline query encounters an issue.

pub async fn get_multiple_sets(
    prefix: &str,
    keys: &[&str],
    limit: Option<usize>,
) -> Result<Vec<Option<(Vec<String>, usize)>>, Box<dyn Error + Send + Sync>> {
    let mut redis_conn = get_redis_conn().await?;

    // Create a Redis pipeline
    let mut pipe = redis::pipe();

    // Add each SMEMBERS command to the pipeline for all keys
    for key in keys {
        let index_key = format!("{}:{}", prefix, key);
        pipe.smembers(index_key);
    }

    // Execute the pipeline
    let results: Vec<Vec<String>> = pipe.query_async(&mut redis_conn).await?;

    let taggers_list = results
        .into_iter()
        .map(|set| {
            if set.is_empty() {
                None
            } else {
                let set_length = set.len();
                match limit {
                    Some(set_limit) if set_limit < set_length => {
                        let limited_set = set.into_iter().take(set_limit).collect();
                        Some((limited_set, set_length))
                    }
                    _ => Some((set, set_length)),
                }
            }
        })
        .collect();

    Ok(taggers_list)
}

/// Adds elements to multiple Redis sets using a pipeline.
///
/// This asynchronous function adds elements to multiple Redis sets, with the keys generated by concatenating the provided `prefix`, `common_key`, and each element of `index`.
/// Each set is uniquely identified by a combination of these keys, ensuring that each element in each set is unique.
///
/// # Arguments
///
/// * `prefix` - A string slice representing the prefix for the Redis keys.
/// * `common_key` - A slice of string slices representing the common components of the Redis keys, which will be joined with colons (`:`).
/// * `index` - A slice of string slices representing the unique identifiers to append to the generated keys.
/// * `collections` - A slice of slices, where each inner slice contains elements to be added to the corresponding Redis set. The elements in each collection are added to the Redis set identified by the respective key from the `index`.
///
/// # Errors
///
/// This function will return an error if:
/// - The Redis connection cannot be established.
/// - The pipeline query fails to execute.
pub async fn put_multiple_sets(
    prefix: &str,
    common_key: &[&str],
    index: &[&str],
    collections: &[&[&str]],
) -> Result<(), Box<dyn Error + Send + Sync>> {
    let mut redis_conn = get_redis_conn().await?;
    let mut pipe = redis::pipe();

    for (i, key) in index.iter().enumerate() {
        let full_index = format!("{}:{}:{}", &prefix, common_key.join(":"), key);
        if !collections[i].is_empty() {
            pipe.sadd(full_index, collections[i]);
        }
    }

    // Execute the pipeline
<<<<<<< HEAD
    pipe.query_async(&mut redis_conn).await?;
=======
    let _: () = pipe.query_async(&mut redis_conn).await?;
>>>>>>> 94df8acd
    Ok(())
}

/// Removes elements from a Redis set.
///
/// This function removes the specified elements from the Redis set identified by the `prefix` and `key`.
/// If the set does not exist, it will simply return without error.
///
/// # Arguments
///
/// * `prefix` - A string slice representing the prefix for the Redis keys.
/// * `key` - A string slice representing the key under which the set is stored.
/// * `values` - A slice of string slices representing the elements to be removed from the set.
///
/// # Errors
///
/// Returns an error if the operation fails.
pub async fn del(
    prefix: &str,
    key: &str,
    values: &[&str],
) -> Result<(), Box<dyn Error + Send + Sync>> {
    if values.is_empty() {
        return Ok(());
    }

    let index_key = format!("{}:{}", prefix, key);
    let mut redis_conn = get_redis_conn().await?;

    // Remove the elements from the set
<<<<<<< HEAD
    redis_conn.srem(index_key, values).await?;
=======
    let _: () = redis_conn.srem(index_key, values).await?;
>>>>>>> 94df8acd
    Ok(())
}<|MERGE_RESOLUTION|>--- conflicted
+++ resolved
@@ -238,11 +238,7 @@
     }
 
     // Execute the pipeline
-<<<<<<< HEAD
-    pipe.query_async(&mut redis_conn).await?;
-=======
     let _: () = pipe.query_async(&mut redis_conn).await?;
->>>>>>> 94df8acd
     Ok(())
 }
 
@@ -273,10 +269,6 @@
     let mut redis_conn = get_redis_conn().await?;
 
     // Remove the elements from the set
-<<<<<<< HEAD
-    redis_conn.srem(index_key, values).await?;
-=======
     let _: () = redis_conn.srem(index_key, values).await?;
->>>>>>> 94df8acd
     Ok(())
 }