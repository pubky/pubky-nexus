<<<<<<< HEAD
use crate::models::{file::FileDetails, post::PostDetails, user::UserDetails};
=======
use crate::models::{post::PostDetails, user::UserDetails};
>>>>>>> 94df8acd
use neo4rs::{query, Query};

// Create a user node
pub fn create_user(user: &UserDetails) -> Result<Query, Box<dyn std::error::Error + Send + Sync>> {
    let links = serde_json::to_string(&user.links)?;

    let query = query(
        "MERGE (u:User {id: $id})
         SET u.name = $name, u.bio = $bio, u.status = $status, u.links = $links, u.indexed_at = $indexed_at;",
    )
    .param("id", user.id.as_ref())
    .param("name", user.name.to_string())
    .param("bio", user.bio.as_ref().unwrap_or(&"null".to_string()).to_string())
    .param("status", user.status.as_ref().unwrap_or(&"null".to_string()).to_string())
    .param("links", links)
    .param("indexed_at", user.indexed_at);

    Ok(query)
}

// Delete a user node
// Will delete all relationships of this user as well!
pub fn delete_user(user_id: &str) -> Query {
    query(
        "MATCH (u:User {id: $id})
         DETACH DELETE u;",
    )
    .param("id", user_id.to_string())
}

// Create a post node
pub fn create_post(post: &PostDetails) -> Result<Query, Box<dyn std::error::Error + Send + Sync>> {
    let query = query(
        "MATCH (u:User {id: $author_id})
         MERGE (u)-[:AUTHORED]->(p:Post {id: $post_id})
         SET p.content = $content,
             p.indexed_at = $indexed_at,
             p.kind = $kind;",
    )
    .param("author_id", post.author.to_string())
    .param("post_id", post.id.to_string())
    .param("content", post.content.to_string())
    .param("indexed_at", post.indexed_at)
    .param("kind", post.kind.to_string());

    Ok(query)
}

/// Create a follows relationship between two users
/// Validates that both users exist before creating the relationship
pub fn create_follow(follower_id: &str, followee_id: &str, indexed_at: i64) -> Query {
    query(
        "MATCH (follower:User {id: $follower_id}), (followee:User {id: $followee_id})
         MERGE (follower)-[:FOLLOWS {indexed_at: $indexed_at}]->(followee);",
    )
    .param("follower_id", follower_id.to_string())
    .param("followee_id", followee_id.to_string())
    .param("indexed_at", indexed_at)
}

/// Delete a follows relationship between two users
pub fn delete_follow(follower_id: &str, followee_id: &str) -> Query {
    query(
        "MATCH (follower:User {id: $follower_id})-[r:FOLLOWS]->(followee:User {id: $followee_id})
         DELETE r;",
    )
    .param("follower_id", follower_id.to_string())
    .param("followee_id", followee_id.to_string())
}

pub fn create_post_bookmark(
    user_id: &str,
    author_id: &str,
    post_id: &str,
    bookmark_id: &str,
    indexed_at: i64,
) -> Query {
    query(
        "MATCH (u:User {id: $user_id})
         MATCH (author:User {id: $author_id})-[:AUTHORED]->(p:Post {id: $post_id})
         MERGE (u)-[b:BOOKMARKED {id: $bookmark_id, indexed_at: $indexed_at}]->(p)",
    )
    .param("user_id", user_id)
    .param("author_id", author_id)
    .param("post_id", post_id)
    .param("bookmark_id", bookmark_id)
    .param("indexed_at", indexed_at)
}

pub fn delete_bookmark(user_id: &str, bookmark_id: &str) -> Query {
    query(
        "MATCH (u:User {id: $user_id})-[b:BOOKMARKED {id: $bookmark_id}]->(target)
         DELETE b",
    )
    .param("user_id", user_id)
    .param("bookmark_id", bookmark_id)
}

<<<<<<< HEAD
// Create a file node
pub fn create_file(file: &FileDetails) -> Query {
    let urls = serde_json::to_string(&file.urls).unwrap_or_else(|_| "{}".to_string());
    query(
        "MERGE (f:File {id: $id, owner_id: $owner_id})
         SET f.uri = $uri, f.indexed_at = $indexed_at, f.created_at = $created_at, f.size = $size,
            f.src = $src, f.content_type = $content_type, f.urls = $urls;",
    )
    .param("id", file.id.to_string())
    .param("owner_id", file.owner_id.to_string())
    .param("uri", file.uri.to_string())
    .param("indexed_at", file.indexed_at)
    .param("created_at", file.created_at)
    .param("size", file.size.to_string())
    .param("src", file.src.to_string())
    .param("name", file.name.to_string())
    .param("content_type", file.content_type.to_string())
    .param("urls", urls)
}

// Delete a file node
pub fn delete_file(owner_id: &str, file_id: &str) -> Query {
    query(
        "MATCH (f:File {id: $id, owner_id: $owner_id})
         DETACH DELETE f;",
    )
    .param("id", file_id.to_string())
    .param("owner_id", owner_id.to_string())
=======
pub fn create_post_tag(
    user_id: &str,
    author_id: &str,
    post_id: &str,
    tag_id: &str,
    label: &str,
    indexed_at: i64,
) -> Query {
    query(
        "MATCH (author:User {id: $author_id})-[:AUTHORED]->(post:Post {id: $post_id})
         MATCH (user:User {id: $user_id})
         MERGE (user)-[:TAGGED {id: $tag_id, label: $label, indexed_at: $indexed_at}]->(post)",
    )
    .param("user_id", user_id)
    .param("author_id", author_id)
    .param("post_id", post_id)
    .param("tag_id", tag_id)
    .param("label", label)
    .param("indexed_at", indexed_at)
}

pub fn create_user_tag(
    user_id: &str,
    tagged_user_id: &str,
    tag_id: &str,
    label: &str,
    indexed_at: i64,
) -> Query {
    query(
        "MATCH (tagged_used:User {id: $tagged_user_id})
         MATCH (user:User {id: $user_id})
         MERGE (user)-[:TAGGED {id: $tag_id, label: $label, indexed_at: $indexed_at}]->(tagged_used)",
    )
    .param("user_id", user_id)
    .param("tagged_user_id", tagged_user_id)
    .param("tag_id", tag_id)
    .param("label", label)
    .param("indexed_at", indexed_at)
}

pub fn delete_tag(user_id: &str, tag_id: &str) -> Query {
    query(
        "MATCH (user:User {id: $user_id})-[t:TAGGED {id: $tag_id}]->(target)
         DELETE t",
    )
    .param("user_id", user_id)
    .param("tag_id", tag_id)
>>>>>>> 94df8acd
}<|MERGE_RESOLUTION|>--- conflicted
+++ resolved
@@ -1,8 +1,4 @@
-<<<<<<< HEAD
 use crate::models::{file::FileDetails, post::PostDetails, user::UserDetails};
-=======
-use crate::models::{post::PostDetails, user::UserDetails};
->>>>>>> 94df8acd
 use neo4rs::{query, Query};
 
 // Create a user node
@@ -101,7 +97,6 @@
     .param("bookmark_id", bookmark_id)
 }
 
-<<<<<<< HEAD
 // Create a file node
 pub fn create_file(file: &FileDetails) -> Query {
     let urls = serde_json::to_string(&file.urls).unwrap_or_else(|_| "{}".to_string());
@@ -130,7 +125,8 @@
     )
     .param("id", file_id.to_string())
     .param("owner_id", owner_id.to_string())
-=======
+}
+
 pub fn create_post_tag(
     user_id: &str,
     author_id: &str,
@@ -178,5 +174,4 @@
     )
     .param("user_id", user_id)
     .param("tag_id", tag_id)
->>>>>>> 94df8acd
 }