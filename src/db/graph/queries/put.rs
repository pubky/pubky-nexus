use crate::models::{file::FileDetails, post::PostDetails, user::UserDetails};
use neo4rs::{query, Query};

// Create a user node
pub fn create_user(user: &UserDetails) -> Result<Query, Box<dyn std::error::Error + Send + Sync>> {
    let links = serde_json::to_string(&user.links)?;

    let query = query(
        "MERGE (u:User {id: $id})
         SET u.name = $name, u.bio = $bio, u.status = $status, u.links = $links, u.image = $image, u.indexed_at = $indexed_at;",
    )
    .param("id", user.id.as_ref())
    .param("name", user.name.to_string())
    .param("bio", user.bio.as_ref().unwrap_or(&"null".to_string()).to_string())
    .param("status", user.status.as_ref().unwrap_or(&"null".to_string()).to_string())
    .param("links", links)
    .param("image", user.image.as_ref().unwrap_or(&String::from("null")).to_string())
    .param("indexed_at", user.indexed_at);

    Ok(query)
}

// Create a post node
// TODO: DIscuss if it is necessary here or create a URI when we get the post_id, get_posts_details_by_id
pub fn create_post(post: &PostDetails) -> Result<Query, Box<dyn std::error::Error + Send + Sync>> {
    let kind = serde_json::to_string(&post.kind)?;

    let query = query(
        "MATCH (u:User {id: $author_id})

         // Check if post already existed
         OPTIONAL MATCH (u)-[:AUTHORED]->(existing:Post {id: $post_id})

         // Write data
         MERGE (u)-[:AUTHORED]->(p:Post {id: $post_id})
         SET p.content = $content,
             p.indexed_at = $indexed_at,
             p.kind = $kind,
             p.attachments = $attachments
        
         // boolean == existed
         RETURN existing IS NOT NULL AS boolean;",
    )
    .param("author_id", post.author.to_string())
    .param("post_id", post.id.to_string())
    .param("content", post.content.to_string())
    .param("indexed_at", post.indexed_at)
<<<<<<< HEAD
    .param("kind", kind.trim_matches('"'));
=======
    .param("kind", post.kind.to_string())
    .param(
        "attachments",
        post.attachments.clone().unwrap_or(vec![] as Vec<String>),
    );
>>>>>>> d94b3c62

    Ok(query)
}

/// Create a reply relationship between two posts
pub fn create_reply_relationship(
    author_id: &str,
    post_id: &str,
    parent_author_id: &str,
    parent_post_id: &str,
) -> Query {
    query(
        "MATCH (parent_author:User {id: $parent_author_id})-[:AUTHORED]->(parent_post:Post {id: $parent_post_id}),
              (author:User {id: $author_id})-[:AUTHORED]->(post:Post {id: $post_id})
         MERGE (post)-[:REPLIED]->(parent_post)",
    )
    .param("author_id", author_id)
    .param("post_id", post_id)
    .param("parent_author_id", parent_author_id)
    .param("parent_post_id", parent_post_id)
}

/// Create a repost relationship between two posts
pub fn create_repost_relationship(
    author_id: &str,
    post_id: &str,
    reposted_author_id: &str,
    reposted_post_id: &str,
) -> Query {
    query(
        "MATCH (reposted_author:User {id: $reposted_author_id})-[:AUTHORED]->(reposted_post:Post {id: $reposted_post_id}),
              (author:User {id: $author_id})-[:AUTHORED]->(post:Post {id: $post_id})
         MERGE (post)-[:REPOSTED]->(reposted_post)",
    )
    .param("author_id", author_id)
    .param("post_id", post_id)
    .param("reposted_author_id", reposted_author_id)
    .param("reposted_post_id", reposted_post_id)
}

// Create a mentioned relationship between a post and a user
pub fn create_mention_relationship(
    author_id: &str,
    post_id: &str,
    mentioned_user_id: &str,
) -> Query {
    query(
        "MATCH (author:User {id: $author_id})-[:AUTHORED]->(post:Post {id: $post_id}),
              (mentioned_user:User {id: $mentioned_user_id})
         MERGE (post)-[:MENTIONED]->(mentioned_user)",
    )
    .param("author_id", author_id)
    .param("post_id", post_id)
    .param("mentioned_user_id", mentioned_user_id)
}

/// Create a follows relationship between two users
/// Validates that both users exist before creating the relationship
pub fn create_follow(follower_id: &str, followee_id: &str, indexed_at: i64) -> Query {
    query(
        "MATCH (follower:User {id: $follower_id}), (followee:User {id: $followee_id})

         // Check if follow already existed
         OPTIONAL MATCH (follower)-[existing:FOLLOWS]->(followee) 

         // Write data
         MERGE (follower)-[r:FOLLOWS]->(followee)
         SET r.indexed_at = $indexed_at

         // boolean == existed
         RETURN existing IS NOT NULL AS boolean;",
    )
    .param("follower_id", follower_id.to_string())
    .param("followee_id", followee_id.to_string())
    .param("indexed_at", indexed_at)
}

/// Create a muted relationship between two users
pub fn create_mute(user_id: &str, muted_id: &str, indexed_at: i64) -> Query {
    query(
        "MATCH (user:User {id: $user_id}), (muted:User {id: $muted_id})
         MERGE (user)-[:MUTED {indexed_at: $indexed_at}]->(muted);",
    )
    .param("user_id", user_id.to_string())
    .param("muted_id", muted_id.to_string())
    .param("indexed_at", indexed_at)
}

pub fn create_post_bookmark(
    user_id: &str,
    author_id: &str,
    post_id: &str,
    bookmark_id: &str,
    indexed_at: i64,
) -> Query {
    query(
        "MATCH (u:User {id: $user_id})
         MATCH (author:User {id: $author_id})-[:AUTHORED]->(p:Post {id: $post_id})

         // Check if bookmark already existed
         OPTIONAL MATCH (u)-[existing:BOOKMARKED]->(p) 

         // Write data
         MERGE (u)-[b:BOOKMARKED]->(p)
         SET b.indexed_at = $indexed_at,
             b.id = $bookmark_id
         
         // boolean == existed
         RETURN existing IS NOT NULL AS boolean;",
    )
    .param("user_id", user_id)
    .param("author_id", author_id)
    .param("post_id", post_id)
    .param("bookmark_id", bookmark_id)
    .param("indexed_at", indexed_at)
}

pub fn create_post_tag(
    user_id: &str,
    author_id: &str,
    post_id: &str,
    tag_id: &str,
    label: &str,
    indexed_at: i64,
) -> Query {
    query(
        "MATCH (author:User {id: $author_id})-[:AUTHORED]->(post:Post {id: $post_id})
         MATCH (user:User {id: $user_id})

         // Check if tag already existed
         OPTIONAL MATCH (user)-[existing:TAGGED {label: $label}]->(post) 

         // Write data
         MERGE (user)-[t:TAGGED {label: $label}]->(post)
         SET t.indexed_at = $indexed_at,
             t.id = $tag_id

         RETURN existing IS NOT NULL AS boolean;",
    )
    .param("user_id", user_id)
    .param("author_id", author_id)
    .param("post_id", post_id)
    .param("tag_id", tag_id)
    .param("label", label)
    .param("indexed_at", indexed_at)
}

pub fn create_user_tag(
    tagger_user_id: &str,
    tagged_user_id: &str,
    tag_id: &str,
    label: &str,
    indexed_at: i64,
) -> Query {
    query(
        "MATCH (tagged_used:User {id: $tagged_user_id})
         MATCH (tagger:User {id: $tagger_user_id})

         // Check if tag already existed
         OPTIONAL MATCH (tagger)-[existing:TAGGED {label: $label}]->(tagged_used) 

         // Write data
         MERGE (tagger)-[t:TAGGED {label: $label}]->(tagged_used)
         SET t.indexed_at = $indexed_at,
             t.id = $tag_id

         // boolean == existed
         RETURN existing IS NOT NULL AS boolean;",
    )
    .param("tagger_user_id", tagger_user_id)
    .param("tagged_user_id", tagged_user_id)
    .param("tag_id", tag_id)
    .param("label", label)
    .param("indexed_at", indexed_at)
}

pub fn delete_tag(user_id: &str, tag_id: &str) -> Query {
    query(
        "MATCH (user:User {id: $user_id})-[tag:TAGGED {id: $tag_id}]->(target)
         OPTIONAL MATCH (target)<-[:AUTHORED]-(author:User)
         WITH CASE WHEN target:User THEN target.id ELSE null END AS user_id,
              CASE WHEN target:Post THEN target.id ELSE null END AS post_id,
              CASE WHEN target:Post THEN author.id ELSE null END AS author_id,
              tag.label AS label,
              tag
         DELETE tag
         RETURN user_id, post_id, author_id, label",
    )
    .param("user_id", user_id)
    .param("tag_id", tag_id)
}

// Create a file node
pub fn create_file(file: &FileDetails) -> Result<Query, Box<dyn std::error::Error + Send + Sync>> {
    let urls = serde_json::to_string(&file.urls)?;

    let query = query(
        "MERGE (f:File {id: $id, owner_id: $owner_id})
         SET f.uri = $uri, f.indexed_at = $indexed_at, f.created_at = $created_at, f.size = $size,
            f.src = $src, f.name = $name, f.content_type = $content_type, f.urls = $urls;",
    )
    .param("id", file.id.to_string())
    .param("owner_id", file.owner_id.to_string())
    .param("uri", file.uri.to_string())
    .param("indexed_at", file.indexed_at)
    .param("created_at", file.created_at)
    .param("size", file.size)
    .param("src", file.src.to_string())
    .param("name", file.name.to_string())
    .param("content_type", file.content_type.to_string())
    .param("urls", urls);

    Ok(query)
}<|MERGE_RESOLUTION|>--- conflicted
+++ resolved
@@ -45,15 +45,11 @@
     .param("post_id", post.id.to_string())
     .param("content", post.content.to_string())
     .param("indexed_at", post.indexed_at)
-<<<<<<< HEAD
-    .param("kind", kind.trim_matches('"'));
-=======
-    .param("kind", post.kind.to_string())
+    .param("kind", kind.trim_matches('"'))
     .param(
         "attachments",
         post.attachments.clone().unwrap_or(vec![] as Vec<String>),
     );
->>>>>>> d94b3c62
 
     Ok(query)
 }
