--- conflicted
+++ resolved
@@ -1,10 +1,5 @@
 use crate::models::post::StreamSource;
-<<<<<<< HEAD
-use crate::models::tag::stream::HotTagsInput;
-=======
-use crate::models::tag::stream::TagStreamReach;
 use crate::routes::v0::tag::HotTagsInput;
->>>>>>> a5b77816
 use crate::types::Pagination;
 use crate::types::StreamReach;
 use crate::types::StreamSorting;
@@ -394,46 +389,12 @@
     query(&query_string).param("user_id", user_id)
 }
 
-<<<<<<< HEAD
-// Retrieves posts popular tags and its taggers across the entire network
-pub fn get_global_hot_tags_scores() -> Query {
-    query(
-        "
-        MATCH (u:User)-[tag:TAGGED]->(p:Post)
-        WITH tag.label AS label, COUNT(DISTINCT p) AS uniquePosts, COLLECT(DISTINCT u.id) AS user_ids
-        RETURN COLLECT([toFloat(uniquePosts), label]) AS hot_tags_score, COLLECT([label, user_ids]) AS hot_tags_users
-    ",
-    )
-}
-
-// Retrieves popular hot tags taggers across the entire network
-pub fn get_global_hot_tags_taggers(tag_list: &[&str]) -> Query {
-    query(
-        "
-        UNWIND $labels AS tag_name
-        MATCH (u:User)-[tag:TAGGED]->(p:Post)
-        WHERE tag.label = tag_name
-        WITH tag.label AS label, COLLECT(DISTINCT u.id) AS userIds
-        RETURN COLLECT(userIds) AS tag_user_ids
-    ",
-    )
-    .param("labels", tag_list)
-}
-
 fn stream_reach_to_graph_subquery(reach: &StreamReach) -> String {
     match reach {
         StreamReach::Followers => "MATCH (user:User)<-[:FOLLOWS]-(reach:User)".to_string(),
         StreamReach::Following => "MATCH (user:User)-[:FOLLOWS]->(reach:User)".to_string(),
         StreamReach::Friends => {
             "MATCH (user:User)-[:FOLLOWS]->(reach:User), (user)<-[:FOLLOWS]-(reach)".to_string()
-=======
-fn tag_stream_reach_to_graph_subquery(reach: &TagStreamReach) -> String {
-    let query = match reach {
-        TagStreamReach::Followers => "MATCH (user:User)<-[:FOLLOWS]-(reach:User)",
-        TagStreamReach::Following => "MATCH (user:User)-[:FOLLOWS]->(reach:User)",
-        TagStreamReach::Friends => {
-            "MATCH (user:User)-[:FOLLOWS]->(reach:User), (user)<-[:FOLLOWS]-(reach)"
->>>>>>> a5b77816
         }
         StreamReach::Wot(depth) => {
             format!("MATCH (viewer)-[:FOLLOWS*1..{}]->(tagger:User)", depth)
