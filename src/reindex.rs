--- conflicted
+++ resolved
@@ -121,17 +121,13 @@
     tokio::try_join!(
         // TODO: Check if element exists. But always in Post creation we add that JSON
         // Increment in one the post tags
-<<<<<<< HEAD
-        PostCounts::put_param_index_json(author_post_slice, "tags", 1),
+        PostCounts::modify_json_field(post_key_slice, "tags", JsonAction::Increment(1)),
         // Add label to post
         TagPost::put_score_index_sorted_set(
             &post_tags_key_parts,
             &tag_label_slice,
             ScoreAction::Increment(1.0)
         ),
-=======
-        PostCounts::modify_json_field(post_key_slice, "tags", JsonAction::Increment(1)),
->>>>>>> 8cb96a0b
         // Add user tag in post
         TagPost::put_index_set(&user_post_slice, &user_id_slice),
         // Increment in one post global engagement
@@ -185,7 +181,7 @@
     let user_tags_key_parts = [&USER_TAGS_KEY_PARTS[..], &[user_id]].concat();
     let user_slice = [author_id, tag_label];
     // Increment in one the user tags
-    UserCounts::put_param_index_json(&[author_id], "tags", 1).await?;
+    UserCounts::modify_json_field(&[author_id], "tags", JsonAction::Increment(1)).await?;
     // Add label count to the user profile
     TagUser::put_score_index_sorted_set(
         &user_tags_key_parts,
