![Integration Tests](https://github.com/pubky/pubky-nexus/actions/workflows/test.yml/badge.svg?branch=main)

# Pubky-Nexus

The Nexus between Pubky homeservers and Pubky-App social frontend. Pubky Nexus constructs a social graph out of all of the events on pubky-core homeservers and exposes a social-media-like API capable of powerful Web-of-Trust inference.

## 💻 Development Roadmap

### [Pubky Backend Development Roadmap](https://github.com/pubky/pubky-app-backend/issues/1)

## 🏗️ Objective for Alpha v0.1.0 Milestone

Reach feature parity with `skunk-work` indexer improving on the following:

1. High performance: no inefficient lookups, maximum normalization, maximum atomic indexing, full async, full multi-thread, rust performance.
2. Clear vision forward: simplify the implementation of exciting future features: WoT, graph queries, etc.
3. Free of bugs: hopefully.
4. Cleaner dev experience.
5. Moden stack.
6. Excellent observability (browse over our indexes with [redis-insight](https://redis.io/insight/) or graph with [neo4j-browser](https://browser.neo4j.io/))

## 🏠Architecture

![pubky-nexus-arch](docs/images/pubky-nexus-arch.png)

- **service.rs**: binary that serves REST request to the pubky-app clients reading from our DBs.
- **watcher.rs**: binary that subscribes to homeservers and populate our DBs
- **lib.rs**: library crate with all of the common functionalities (connector, models, queries) needed for `watcher` and `service`

1. The watcher does effectively work as an aggregator (a translator from Homeserver events to a social network graph).
2. The service reads from the indexes and performs queries to the graph in order to serve responses to the pubky-app clients.
3. As long as it is possible and not too troublesome, most relationships, query results and cache should be indexed by `key: value` and retrieved from Redis. We should take inspiration on current use of LMDB in `skunk-works` (a lot of things can be done using plain `key: value` but some are too troublesome to implement: then we query our graph directly)
4. The social graph DB (Neo4J) is intended for holding a complete view of the network. It should be queried as little as possible but we can abuse it at the beginning in order to complete features faster.

![pubky-nexus-graph](docs/images/pubky-nexus-graph.png)

## ⚙️ Preparing the Environment

Before running the project, several configurations must be set up. Let’s start by configuring the databases

```bash
cd docker
# Create a new `.env` file from the `.env-sample` template
cp .env-sample .env
<<<<<<< HEAD

# Ideally in two terminals.
# On terminal 1 run:
cargo watch -q -c -w src/ -x run
# You can check the running service on your browser on localhost:8080/v0/info

# On terminal 2 run (for tests to work you need a working /neo4j-example instance with example dataset)
cargo watch -q -c -w tests/ -w macros/*/tests/ -x "test --workspace -- --nocapture"

# Run benchmarks (e.g., get user by ID benchmark)
cargo bench --bench user get_user_view_by_id
=======
# Run the databases (Neo4j and Redis databases will spin up empty)
docker-compose up -d
# Populate the graph database with initial data
docker exec neo4j bash /db-graph/run-queries.sh
>>>>>>> 94df8acd
```

Once the `Neo4j` graph database is seeded with data, the next step is to populate the `Redis` database by running the _nexus-service_

> If the Redis cache is empty, the nexus-service will handle it automatically. If not follow the steps of warning section


```bash
cargo run
```

## 👨‍💻 Quick Development Setup

To enable auto-rebuilding and testing while developing within the `/service`:

<<<<<<< HEAD
### Real time explore the databases
=======
```bash
# Install `cargo-watch` to monitor changes and auto-rebuild on save
cargo install cargo-watch
# Ensure the environment variables are set. You might have already done this in the previous step:
cp .env-sample .env
# Run the service and tests in separate terminals:

# Terminal 1: Start the service with auto-reload on changes:
cargo watch -q -c -w src/ -x "run --bin service"
# The service will be available at localhost:8080/v0/info on your browser
>>>>>>> 94df8acd

# Terminal 2: Run tests (note that for tests to pass, the Neo4j instance must have example data)
# Ensure you've followed the steps above to set up Neo4j with the example dataset
cargo watch -q -c -w tests/ -x "test -- --nocapture"

# Run benchmarks (e.g., get user by ID benchmark)
cargo bench --bench user get_user_view_by_id
```

## Developing the homeserver watcher

Running the `/tests/` that require the homeserver does not require running a homeserver. However, running the playground or the `watcher.rs` binary does. This is how you can run a pubky homeserver locally in testnet mode.

We are using `pubky` repo as a git submodule of `pubky-nexus`, given that `pubky` is still a private repository and the crates for the client and homeserver are not yet published.

```bash
git submodule init
git submodule update --init --recursive
cd pubky/pubky-homeserver
cargo run -- --testnet
```

Take a look at the logs for

1) `testnet.bootstrap=["127.0.0.1:6881"]`
2) Your homeserver listening url `http://localhost:15411` and
3) the pubky URI `pubky://8pinxxgqs41n4aididenw5apqp1urfmzdztr8jt4abrkdn435ewo` and make sure your `.env` has the correct settings

## ⚠️ Warning

There are scenarios where the **integration tests** might fail. This typically occurs when new changes are pulled from the repository, as the schemas for our indexes may have changed, or when the database data is out of sync with the current integration tests. To resolve this, you need to reset the Neo4j graph database and Redis cache, and then re-seed them with the correct data. Follow these steps:

```bash
# Run the following Cypher query to remove all nodes and relationships in the database
docker exec neo4j bash -c "cypher-shell -u neo4j -p 12345678 'MATCH (n) DETACH DELETE n;'"
# Re-populate the database with the correct dataset
docker exec neo4j bash /db-graph/run-queries.sh
# Set the REINDEX environment variable to true for the reindexing process
REINDEX=true
# Start the reindexing process
cargo run
# After reindexing, set REINDEX to false to prevent reindexing on every build
REINDEX=false
```

In some cases, compilation might fail due to issues with the dependency in the pubky repository. To resolve this, run the following command:

```bash
git pull --recurse-submodule
```

## Useful links

- Swagger UI: http://localhost:8080/swagger-ui/
- Redis: http://localhost:8001/redis-stack/browser
- Neo4J: http://localhost:7474/browser/<|MERGE_RESOLUTION|>--- conflicted
+++ resolved
@@ -42,30 +42,15 @@
 cd docker
 # Create a new `.env` file from the `.env-sample` template
 cp .env-sample .env
-<<<<<<< HEAD
-
-# Ideally in two terminals.
-# On terminal 1 run:
-cargo watch -q -c -w src/ -x run
-# You can check the running service on your browser on localhost:8080/v0/info
-
-# On terminal 2 run (for tests to work you need a working /neo4j-example instance with example dataset)
-cargo watch -q -c -w tests/ -w macros/*/tests/ -x "test --workspace -- --nocapture"
-
-# Run benchmarks (e.g., get user by ID benchmark)
-cargo bench --bench user get_user_view_by_id
-=======
 # Run the databases (Neo4j and Redis databases will spin up empty)
 docker-compose up -d
 # Populate the graph database with initial data
 docker exec neo4j bash /db-graph/run-queries.sh
->>>>>>> 94df8acd
 ```
 
 Once the `Neo4j` graph database is seeded with data, the next step is to populate the `Redis` database by running the _nexus-service_
 
 > If the Redis cache is empty, the nexus-service will handle it automatically. If not follow the steps of warning section
-
 
 ```bash
 cargo run
@@ -75,9 +60,6 @@
 
 To enable auto-rebuilding and testing while developing within the `/service`:
 
-<<<<<<< HEAD
-### Real time explore the databases
-=======
 ```bash
 # Install `cargo-watch` to monitor changes and auto-rebuild on save
 cargo install cargo-watch
@@ -88,17 +70,37 @@
 # Terminal 1: Start the service with auto-reload on changes:
 cargo watch -q -c -w src/ -x "run --bin service"
 # The service will be available at localhost:8080/v0/info on your browser
->>>>>>> 94df8acd
 
-# Terminal 2: Run tests (note that for tests to pass, the Neo4j instance must have example data)
-# Ensure you've followed the steps above to set up Neo4j with the example dataset
+# On terminal 2 run (for tests to work you need a working /neo4j-example instance with example dataset)
 cargo watch -q -c -w tests/ -x "test -- --nocapture"
 
 # Run benchmarks (e.g., get user by ID benchmark)
 cargo bench --bench user get_user_view_by_id
 ```
 
-## Developing the homeserver watcher
+### Run docker-compose for Redis and Neo4J
+
+```bash
+# Go to the docker directory
+cd docker
+
+# Copy the .env.example to .env
+cp .env-sample .env
+
+# Start the services
+docker-compose up -d
+```
+
+### Swagger UI
+
+- http://localhost:8080/swagger-ui/
+
+### Real time explore the databases
+
+- Redis: http://localhost:8001/redis-stack/browser
+- Neo4J: http://localhost:7474/browser/
+
+### Developing the homeserver watcher
 
 Running the `/tests/` that require the homeserver does not require running a homeserver. However, running the playground or the `watcher.rs` binary does. This is how you can run a pubky homeserver locally in testnet mode.
 
@@ -111,37 +113,4 @@
 cargo run -- --testnet
 ```
 
-Take a look at the logs for
-
-1) `testnet.bootstrap=["127.0.0.1:6881"]`
-2) Your homeserver listening url `http://localhost:15411` and
-3) the pubky URI `pubky://8pinxxgqs41n4aididenw5apqp1urfmzdztr8jt4abrkdn435ewo` and make sure your `.env` has the correct settings
-
-## ⚠️ Warning
-
-There are scenarios where the **integration tests** might fail. This typically occurs when new changes are pulled from the repository, as the schemas for our indexes may have changed, or when the database data is out of sync with the current integration tests. To resolve this, you need to reset the Neo4j graph database and Redis cache, and then re-seed them with the correct data. Follow these steps:
-
-```bash
-# Run the following Cypher query to remove all nodes and relationships in the database
-docker exec neo4j bash -c "cypher-shell -u neo4j -p 12345678 'MATCH (n) DETACH DELETE n;'"
-# Re-populate the database with the correct dataset
-docker exec neo4j bash /db-graph/run-queries.sh
-# Set the REINDEX environment variable to true for the reindexing process
-REINDEX=true
-# Start the reindexing process
-cargo run
-# After reindexing, set REINDEX to false to prevent reindexing on every build
-REINDEX=false
-```
-
-In some cases, compilation might fail due to issues with the dependency in the pubky repository. To resolve this, run the following command:
-
-```bash
-git pull --recurse-submodule
-```
-
-## Useful links
-
-- Swagger UI: http://localhost:8080/swagger-ui/
-- Redis: http://localhost:8001/redis-stack/browser
-- Neo4J: http://localhost:7474/browser/+Take a look at the logs for 1) `testnet.bootstrap=["127.0.0.1:6881"]`, 2) your homeserver listening url `http://localhost:15411` and 3) the pubky URI `pubky://8pinxxgqs41n4aididenw5apqp1urfmzdztr8jt4abrkdn435ewo` and make sure your `.env` has the correct settings.