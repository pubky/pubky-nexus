![Integration Tests](https://github.com/pubky/pubky-nexus/actions/workflows/test.yml/badge.svg?branch=main)

# Pubky Nexus

Pubky Nexus is the central bridge connecting Pubky homeservers with Pubky-App’s social clients. By aggregating events from homeservers into a rich social graph, Nexus transforms decentralized interactions into a high-performance, fully featured social-media-like API. It's designed to support Social-Semantic-Graph (SSG) inference, and more.

## 🌟 Key Features

- **Real-time Social Graph Aggregation**: Nexus ingests events from multiple Pubky homeservers, generating a structured social graph in real time.
- **Full-Content Indexing**: Nexus serves content directly, improving latency and user experience. Clients do not need to locate homeservers to retrieve content unless they wish to perform content attestation. We also envision a light-weight Nexus mode that merely point clients to homeserver locations using pubky uris.
- **High Performance & Scalability**: Built in Rust, Nexus is optimized for speed and efficiency, handling complex social queries across distributed systems with minimal latency.
- **Powerful Social Semantic Graph**: Nexus supports SSG-based interactions, fostering secure and trusted connections between users.
- **Graph-Enhanced Search & Recommendations**: Nexus leverages Neo4j to offer deep insights, relationships, and recommendations based on the social graph.
- **Flexible Caching Layer**: A Redis cache accelerates access to common queries and minimizes database load, ensuring a smooth user experience. Most requests can be served in less than 1 ms at constant time complexity with respect number of users.
- **Rich Observability**: Easily explore the indexed data using [Redis Insight](https://redis.io/insight/) and visualize the graph database with [Neo4j Browser](https://browser.neo4j.io/).

## 🌐 Accessing the API

> ⚠️ **Warning**: The API is currently **unstable**. We are using the `/v0` route prefix while the API undergoes active development and changes. Expect potential breaking changes as we work toward stability.

Nexus provides a REST API, accessible via Swagger UI:

- **Staging API** (latest): [https://nexus.staging.pubky.app/swagger-ui/](https://nexus.staging.pubky.app/swagger-ui/)
- **Production API** (current): [https://nexus.pubky.app/swagger-ui/](https://nexus.pubky.app/swagger-ui/)

You can explore available endpoints, test queries, and view schema definitions directly within Swagger.

## 🏗️ Architecture Overview

Nexus is composed of several core components:

- **service.rs**: The REST API server for handling client requests, querying databases, and returning responses to the Pubky-App frontend.
- **watcher.rs**: The event aggregator that listens to homeserver events, translating them into social graph updates within the Nexus databases.
- **lib.rs**: A library crate containing common functionalities shared by `service` and `watcher`, including database connectors, models, and queries.

### Data Flow

![pubky-nexus-arch](docs/images/pubky-nexus-arch.png)

1. **Event Ingestion**: The watcher ingests events from Pubky homeservers and indexes them into our social graph.
2. **Indexing and Caching**: Relationships, common queries, and graph data are cached in Redis for high-speed access. Complex queries use Neo4j.
3. **API Responses**: The service server reads from these indexes to respond to client queries efficiently.

![pubky-nexus-graph](docs/images/pubky-nexus-graph.png)

Nexus graph schema.

## ⚙️ Setting Up the Development Environment

To get started with Nexus, first set up the required databases: Neo4j and Redis.

### 1. Configure Databases

1. Clone the repository and navigate to the project directory.
2. Copy the environment template and set up the Docker environment:

   ```bash
   cd docker
   cp .env-sample .env
   docker-compose up -d
   ```

3. Populate the Neo4j database with initial data:

   ```bash
   docker exec neo4j bash /db-graph/run-queries.sh
   ```

Once the `Neo4j` graph database is seeded with data, the next step is to populate the `Redis` database by running the _nexus-service_

> If the Redis cache is empty, the nexus-service will handle it automatically. If not follow the steps of warning section

4. Run the Nexus service:

<<<<<<< HEAD
   ```bash
   cargo run
   ```

5. **Access Redis and Neo4j UIs**:
=======
    ```bash
    cargo run
    ```
5. Run the Watcher service:

    ```bash
    cargo run --bin watcher
    ```
6. **Access Redis and Neo4j UIs**:
>>>>>>> 0aed790a
   - Redis UI: [http://localhost:8001/redis-stack/browser](http://localhost:8001/redis-stack/browser)
   - Neo4J UI: [http://localhost:7474/browser/](http://localhost:7474/browser/)

## 🚀 Contributing

To contribute to Nexus, follow these steps:

1. **Fork the Repository** and create a feature branch.
2. **Write Tests**: Ensure new features and changes are tested and benchmarked.
3. **Submit a Pull Request** and provide a description of the changes.

### Running Tests

To run all tests:

```bash
cargo test // cargo nextest run
```

To test specific modules or features:

```bash
cargo test watcher:users
cargo test test_homeserver_user_event
```

**Benchmarking**:

```bash
cargo bench --bench user get_user_view_by_id
```

## ⚠️ Troubleshooting

If tests or the development environment seem out of sync, follow these steps to reset:

1. **Reset Neo4j**:

   ```bash
   docker exec neo4j bash -c "cypher-shell -u neo4j -p 12345678 'MATCH (n) DETACH DELETE n;'"
   docker exec neo4j bash /db-graph/run-queries.sh
   ```

2. **Re-index Redis Cache**:

   ```bash
   REINDEX=true cargo run
   ```

## 🌐 Useful Links

- **Swagger API**:
  - Staging: [https://nexus.staging.pubky.app/swagger-ui/](https://nexus.staging.pubky.app/swagger-ui/)
  - Production: [https://nexus.pubky.app/swagger-ui/](https://nexus.pubky.app/swagger-ui/)
- **Local Redis Insight**: [http://localhost:8001/redis-stack/browser](http://localhost:8001/redis-stack/browser)
- **Local Neo4J Browser**: [http://localhost:7474/browser/](http://localhost:7474/browser/)<|MERGE_RESOLUTION|>--- conflicted
+++ resolved
@@ -72,13 +72,6 @@
 
 4. Run the Nexus service:
 
-<<<<<<< HEAD
-   ```bash
-   cargo run
-   ```
-
-5. **Access Redis and Neo4j UIs**:
-=======
     ```bash
     cargo run
     ```
@@ -88,7 +81,6 @@
     cargo run --bin watcher
     ```
 6. **Access Redis and Neo4j UIs**:
->>>>>>> 0aed790a
    - Redis UI: [http://localhost:8001/redis-stack/browser](http://localhost:8001/redis-stack/browser)
    - Neo4J UI: [http://localhost:7474/browser/](http://localhost:7474/browser/)
 
