--- conflicted
+++ resolved
@@ -60,15 +60,7 @@
    docker-compose up -d
    ```
 
-3. Populate the Neo4j database with initial data:
-
-   ```bash
-   docker exec neo4j bash /db-graph/run-queries.sh
-   ```
-
-Once the `Neo4j` graph database is seeded with data, the next step is to populate the `Redis` database by running the _nexus-service_
-
-> If the Redis cache is empty, the nexus-service will handle it automatically. If not follow the steps of warning section
+3. Optionally, populate the Neo4j database with initial mock data. Follow [Running Tests](#running-tests) section about setting up mock data.  
 
 4. Run the Nexus service:
 
@@ -76,9 +68,6 @@
    cargo run
    ```
 
-<<<<<<< HEAD
-5. **Access Redis and Neo4j UIs**:
-=======
 5. Run the Watcher service:
 
    ```bash
@@ -86,7 +75,6 @@
    ```
 
 6. **Access Redis and Neo4j UIs**:
->>>>>>> 50acf665
    - Redis UI: [http://localhost:8001/redis-stack/browser](http://localhost:8001/redis-stack/browser)
    - Neo4J UI: [http://localhost:7474/browser/](http://localhost:7474/browser/)
 
@@ -174,28 +162,7 @@
 
 ## ⚠️ Troubleshooting
 
-<<<<<<< HEAD
 If tests or the development environment seem out of sync, follow the [Running Tests](#running-tests) steps to reload the mock data.
-=======
-If tests or the development environment seem out of sync, follow these steps to reset:
-
-1. **Reset Neo4j**:
-
-   ```bash
-   docker exec neo4j bash -c "cypher-shell -u neo4j -p 12345678 'MATCH (n) DETACH DELETE n;'"
-   docker exec neo4j bash /db-graph/run-queries.sh
-   ```
-
-2. **Re-index Redis Cache**:
-
-   ```bash
-   REINDEX=true cargo run
-   ```
-<<<<<<< HEAD
-=======
-
-   > > > > > > > main
->>>>>>> 50acf665
 
 ## 🌐 Useful Links
 
