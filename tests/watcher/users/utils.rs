--- conflicted
+++ resolved
@@ -9,33 +9,19 @@
 };
 
 pub async fn check_member_most_followed(user_id: &str) -> Result<Option<isize>> {
-<<<<<<< HEAD
     let influencer_score =
-        UserStream::check_sorted_set_member(&USER_MOSTFOLLOWED_KEY_PARTS, &[user_id])
-=======
-    let pioneer_score =
         UserStream::check_sorted_set_member(None, &USER_MOSTFOLLOWED_KEY_PARTS, &[user_id])
->>>>>>> a5b77816
             .await
             .unwrap();
     Ok(influencer_score)
 }
 
-<<<<<<< HEAD
 pub async fn check_member_user_influencer(user_id: &str) -> Result<Option<isize>> {
     let influencer_score =
-        UserStream::check_sorted_set_member(&USER_INFLUENCERS_KEY_PARTS, &[user_id])
+        UserStream::check_sorted_set_member(None, &USER_INFLUENCERS_KEY_PARTS, &[user_id])
             .await
             .unwrap();
     Ok(influencer_score)
-=======
-pub async fn check_member_user_pioneer(user_id: &str) -> Result<Option<isize>> {
-    let pioneer_score =
-        UserStream::check_sorted_set_member(None, &USER_PIONEERS_KEY_PARTS, &[user_id])
-            .await
-            .unwrap();
-    Ok(pioneer_score)
->>>>>>> a5b77816
 }
 
 pub async fn find_user_counts(user_id: &str) -> UserCounts {
