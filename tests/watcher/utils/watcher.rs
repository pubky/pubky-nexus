--- conflicted
+++ resolved
@@ -1,12 +1,7 @@
 use super::testnet::TestnetNetwork;
 use anyhow::{anyhow, Result};
 use chrono::Utc;
-<<<<<<< HEAD
-use pkarr::Keypair;
-=======
-use log::debug;
 use pubky::Keypair;
->>>>>>> 0f3e8f6d
 use pubky_app_specs::{
     traits::TimestampId, PubkyAppFile, PubkyAppFollow, PubkyAppPost, PubkyAppUser,
 };
@@ -15,11 +10,8 @@
 use pubky_nexus::events::Event;
 use pubky_nexus::types::DynError;
 use pubky_nexus::{Config, EventProcessor, PubkyConnector, StackManager};
-<<<<<<< HEAD
+use std::time::Duration;
 use tracing::debug;
-=======
-use std::time::Duration;
->>>>>>> 0f3e8f6d
 
 /// Struct to hold the setup environment for tests
 pub struct WatcherTest {
