use super::utils::WatcherTest;
use anyhow::Result;
use chrono::Utc;
use pkarr::Keypair;
<<<<<<< HEAD
use pubky_nexus::{
    models::{
        pubky_app::{PubkyAppFollow, PubkyAppUser},
        user::{
            Followers, Following, UserCounts, UserFollows, UserStream, USER_PIONEERS_KEY_PARTS,
        },
    },
    RedisOps,
=======
use pubky_nexus::models::{
    notification::{Notification, NotificationBody},
    pubky_app::{PubkyAppFollow, PubkyAppUser},
    user::{Followers, Following, UserFollows},
>>>>>>> 7bcf9558
};

#[tokio::test]
async fn test_homeserver_follow() -> Result<()> {
    let mut test = WatcherTest::setup().await?;

    // Create first user (follower)
    let follower_keypair = Keypair::random();
    let follower_user = PubkyAppUser {
        bio: Some("This is the follower user".to_string()),
        image: None,
        links: None,
        name: "Follower User".to_string(),
        status: None,
    };
    let follower_id = test.create_user(&follower_keypair, &follower_user).await?;

    // Create second user (followee)
    let followee_keypair = Keypair::random();
    let followee_user = PubkyAppUser {
        bio: Some("This is the followee user".to_string()),
        image: None,
        links: None,
        name: "Followee User".to_string(),
        status: None,
    };
    let followee_id = test.create_user(&followee_keypair, &followee_user).await?;

    // Follow the followee
    let follow = PubkyAppFollow {
        created_at: Utc::now().timestamp_millis(),
    };
    let blob = serde_json::to_vec(&follow)?;
    let follow_url = format!(
        "pubky://{}/pub/pubky.app/follows/{}",
        follower_id, followee_id
    );
    test.client.put(follow_url.as_str(), &blob).await?;

    // Process the event
    test.ensure_event_processing_complete().await?;

    // Verify the new follower relationship exists in Nexus
    let result_followers = Followers::get_by_id(&followee_id, None, None)
        .await
        .unwrap()
        .expect("Followers should exist");
    assert_eq!(result_followers.0.len(), 1);
    assert_eq!(result_followers.0[0], follower_id);

    let result_following = Following::get_by_id(&follower_id, None, None)
        .await
        .unwrap()
        .expect("Following should exist");
    assert_eq!(result_following.0.len(), 1);
    assert_eq!(result_following.0[0], followee_id);

    // Get followee counts, should have a follower
    let popular_user_count = UserCounts::try_from_index_json(&[&followee_id])
        .await
        .unwrap()
        .expect("User count not found");
    assert_eq!(popular_user_count.followers, 1);
    // and its pioneer score has not increase because it does not have any tags or posts: Sorted:Users:Pioneers
    let pioneer_score =
        UserStream::check_sorted_set_member(&USER_PIONEERS_KEY_PARTS, &[&followee_id])
            .await
            .unwrap()
            .unwrap();
    assert_eq!(pioneer_score, 0);

    // Get following counts, should be following
    let popular_user_count = UserCounts::try_from_index_json(&[&follower_id])
        .await
        .unwrap()
        .expect("User count not found");
    assert_eq!(popular_user_count.following, 1);

    // Unfollow the user
    test.client.delete(follow_url.as_str()).await?;

    // Process the event
    test.ensure_event_processing_complete().await?;

    // Verify the follower relationship no longer exists in Nexus
    let result_followers = Followers::get_by_id(&followee_id, None, None)
        .await
        .unwrap();

    assert!(
        result_followers.is_none() || result_followers.unwrap().0.is_empty(),
        "The followee should have no followers"
    );

    let result_following = Following::get_by_id(&follower_id, None, None)
        .await
        .unwrap();
    assert!(
        result_following.is_none() || result_following.unwrap().0.is_empty(),
        "The follower should not be following anyone"
    );

    // Check for notification
    let notifications = Notification::get_by_id(&followee_id, None, None, None, None)
        .await
        .unwrap();
    assert_eq!(
        notifications.len(),
        1,
        "Followee should have 1 notification"
    );

    let notification = &notifications[0];
    if let NotificationBody::Follow { followed_by } = &notification.body {
        assert_eq!(
            followed_by, &follower_id,
            "Notification should contain the correct follower"
        );
    } else {
        panic!("Expected a follow notification, found something else");
    }

    // Cleanup
    test.cleanup_user(&follower_id).await?;
    test.cleanup_user(&followee_id).await?;

    Ok(())
}<|MERGE_RESOLUTION|>--- conflicted
+++ resolved
@@ -2,21 +2,15 @@
 use anyhow::Result;
 use chrono::Utc;
 use pkarr::Keypair;
-<<<<<<< HEAD
 use pubky_nexus::{
     models::{
         pubky_app::{PubkyAppFollow, PubkyAppUser},
         user::{
             Followers, Following, UserCounts, UserFollows, UserStream, USER_PIONEERS_KEY_PARTS,
         },
+        notification::{Notification, NotificationBody},
     },
     RedisOps,
-=======
-use pubky_nexus::models::{
-    notification::{Notification, NotificationBody},
-    pubky_app::{PubkyAppFollow, PubkyAppUser},
-    user::{Followers, Following, UserFollows},
->>>>>>> 7bcf9558
 };
 
 #[tokio::test]
