--- conflicted
+++ resolved
@@ -2,7 +2,6 @@
 use anyhow::Result;
 use chrono::Utc;
 use pkarr::Keypair;
-<<<<<<< HEAD
 use pubky_nexus::{
     models::{
         notification::{Notification, NotificationBody},
@@ -12,11 +11,6 @@
         },
     },
     RedisOps,
-=======
-use pubky_nexus::models::{
-    pubky_app::{PubkyAppFollow, PubkyAppUser},
-    user::{Followers, Following, UserFollows},
->>>>>>> 5d5df6d9
 };
 
 #[tokio::test]
