use crate::watcher::utils::watcher::WatcherTest;
use crate::watcher::{
    posts::utils::{check_member_total_engagement_user_posts, find_post_counts},
    tags::utils::{
        check_member_post_tag_global_timeline, check_member_total_engagement_post_tag,
        find_post_tag,
    },
    users::utils::find_user_counts,
};
use anyhow::Result;
use chrono::Utc;
use pubky_app_specs::{traits::HashId, PubkyAppPost, PubkyAppTag, PubkyAppUser};
use pubky_common::crypto::Keypair;
use pubky_nexus::{
    models::{
        notification::Notification,
        tag::{
            post::TagPost,
            traits::{TagCollection, TaggersCollection},
        },
    },
    types::Pagination,
};

#[tokio_shared_rt::test(shared)]
async fn test_homeserver_multi_user() -> Result<()> {
    let mut test = WatcherTest::setup().await?;

    // Step 1: Write in the homeserver and index in nexus
    let mut user_ids = Vec::with_capacity(4);
    // Create 5 users
    for index in 0..4 {
        let keypair = Keypair::random();

        let tagger = PubkyAppUser {
            bio: Some("test_homeserver_put_tag_post".to_string()),
            image: None,
            links: None,
            name: format!("Watcher:MultiUser:User{}", index),
            status: None,
        };
        let user_id = test.create_user(&keypair, &tagger).await?;
        user_ids.push(user_id);
    }

    let author_id = &user_ids[0];

    let post = PubkyAppPost {
        content: "Watcher:MultiUser:User:Post".to_string(),
        kind: PubkyAppPost::default().kind,
        parent: None,
        embed: None,
        attachments: None,
    };
    // Create a post for the current user
    let post_id = test.create_post(author_id, &post).await?;

    let tagger_a_id = &user_ids[1];
    let tagger_b_id = &user_ids[2];
    let tagger_c_id = &user_ids[3];

    let label_water = "water";
    let label_fire = "fire";

<<<<<<< HEAD
    // Avoid errors, if the score does not exist. Using that variable in the last assert of the test
    let actual_water_tag_hot_score =
        Taggers::check_sorted_set_member(None, &TAG_GLOBAL_HOT, &[label_water])
            .await
            .unwrap()
            .unwrap_or_default();
    let actual_fire_tag_hot_score =
        Taggers::check_sorted_set_member(None, &TAG_GLOBAL_HOT, &[label_fire])
            .await
            .unwrap()
            .unwrap_or_default();

=======
>>>>>>> 8c29f5b4
    // Step 2: Create tags
    let mut tag_urls = Vec::with_capacity(5);
    let water_taggers = [tagger_a_id, tagger_b_id, tagger_c_id];

    for tagger_id in water_taggers {
        let tag = PubkyAppTag {
            uri: format!("pubky://{}/pub/pubky.app/posts/{}", author_id, post_id),
            label: label_water.to_string(),
            created_at: Utc::now().timestamp_millis(),
        };
        let tag_url = format!(
            "pubky://{}/pub/pubky.app/tags/{}",
            tagger_id,
            tag.create_id()
        );
        // Put tag
        test.put(&tag_url, tag).await?;
        tag_urls.push(tag_url)
    }

    let fire_taggers = [tagger_b_id, tagger_c_id];

    for tagger_id in fire_taggers {
        let tag = PubkyAppTag {
            uri: format!("pubky://{}/pub/pubky.app/posts/{}", author_id, post_id),
            label: label_fire.to_string(),
            created_at: Utc::now().timestamp_millis(),
        };
        let tag_url = format!(
            "pubky://{}/pub/pubky.app/tags/{}",
            tagger_id,
            tag.create_id()
        );
        // Put tag
        test.put(&tag_url, tag).await?;
        tag_urls.push(tag_url)
    }

    // Step 3: Assert all the PUT operations
    // GRAPH_OP: Check if the tag exists in the graph database
    let post_water_tag = find_post_tag(author_id, &post_id, label_water)
        .await
        .unwrap()
        .expect("Failed to find post tag in graph database");

    assert_eq!(post_water_tag.label, label_water);
    assert_eq!(post_water_tag.taggers_count, 3);
    assert!(post_water_tag.taggers.contains(tagger_a_id));
    assert!(post_water_tag.taggers.contains(tagger_b_id));
    assert!(post_water_tag.taggers.contains(tagger_c_id));

    let post_fire_tag = find_post_tag(author_id, &post_id, label_fire)
        .await
        .unwrap()
        .expect("Failed to find post tag in graph database");

    assert_eq!(post_fire_tag.label, label_fire);
    assert_eq!(post_fire_tag.taggers_count, 2);
    assert!(post_fire_tag.taggers.contains(tagger_b_id));
    assert!(post_fire_tag.taggers.contains(tagger_c_id));

    // CACHE_OP: Check if the tag is correctly cached
    let cache_post_tag = <TagPost as TagCollection>::get_from_index(
        author_id,
        Some(&post_id),
        None,
        None,
        None,
        false,
    )
    .await
    .unwrap();

    assert!(cache_post_tag.is_some());
    let cache_tag_details = cache_post_tag.unwrap();
    assert_eq!(cache_tag_details.len(), 2);

    // TagPost related
    assert_eq!(cache_tag_details[0].label, label_water);
    assert_eq!(cache_tag_details[1].label, label_fire);
    // Count post tag taggers: Sorted:Posts:Tag:user_id:post_id:{label}
    assert_eq!(cache_tag_details[0].taggers_count, 3);
    assert_eq!(cache_tag_details[1].taggers_count, 2);
    // Find user as tagger in the post: Posts:Taggers:user_id:post_id
    assert!(cache_tag_details[0].taggers.contains(tagger_a_id));
    assert!(cache_tag_details[0].taggers.contains(tagger_b_id));
    assert!(cache_tag_details[0].taggers.contains(tagger_c_id));
    assert!(cache_tag_details[1].taggers.contains(tagger_b_id));
    assert!(cache_tag_details[1].taggers.contains(tagger_c_id));

    let post_key: [&str; 2] = [author_id, &post_id];

    // Assert if the new tag increments the score of engagement
    // Tag global engagement: Sorted:Tags:Global:Post:TotalEngagement
    let tag_total_engagement = check_member_total_engagement_post_tag(&post_key, label_water)
        .await
        .unwrap();
    assert!(tag_total_engagement.is_some());
    assert_eq!(tag_total_engagement.unwrap(), 3);

    let tag_total_engagement = check_member_total_engagement_post_tag(&post_key, label_fire)
        .await
        .unwrap();
    assert!(tag_total_engagement.is_some());
    assert_eq!(tag_total_engagement.unwrap(), 2);

    // Check if post counts updated: Post:Counts:user_id:post_id
    let post_counts = find_post_counts(author_id, &post_id).await;
    assert_eq!(post_counts.tags, 5);

    // Check if user counts updated: User:Counts:user_id
    let tagger_a_user_counts = find_user_counts(tagger_a_id).await;
    assert_eq!(tagger_a_user_counts.tags, 1);
    let tagger_b_user_counts = find_user_counts(tagger_b_id).await;
    assert_eq!(tagger_b_user_counts.tags, 2);
    let tagger_c_user_counts = find_user_counts(tagger_c_id).await;
    assert_eq!(tagger_c_user_counts.tags, 2);

    // Assert if the new tag increments the engagement
    // global post engagement: Sorted:Posts:Global:TotalEngagement:user_id:post_id
    let total_engagement = check_member_total_engagement_user_posts(&post_key)
        .await
        .expect("Failed to check total engagement for user posts");
    assert!(
        total_engagement.is_some(),
        "Total engagement should be present"
    );
    assert_eq!(total_engagement.unwrap(), 5);

<<<<<<< HEAD
    // Assert hot tag score: Sorted:Post:Global:Hot:label
    let water_total_engagement =
        Taggers::check_sorted_set_member(None, &TAG_GLOBAL_HOT, &[label_water])
            .await
            .unwrap()
            .unwrap();
    assert_eq!(water_total_engagement, actual_water_tag_hot_score + 3);
    let fire_total_engagement =
        Taggers::check_sorted_set_member(None, &TAG_GLOBAL_HOT, &[label_fire])
            .await
            .unwrap()
            .unwrap();
    assert_eq!(fire_total_engagement, actual_fire_tag_hot_score + 2);

=======
>>>>>>> 8c29f5b4
    // Step 4: DEL tag from homeserver
    for tag_url in tag_urls {
        test.del(&tag_url).await?;
    }

    // Step 5: Assert all the DEL operations
    // GRAPH_OP: Check if the tag exists in the graph database
    let post_tag = find_post_tag(author_id, &post_id, label_water)
        .await
        .unwrap();
    assert!(post_tag.is_none());

    let post_tag = find_post_tag(author_id, &post_id, label_fire)
        .await
        .unwrap();
    assert!(post_tag.is_none());

    // CACHE_OP: Check if the tag is correctly cached.
    // - Post:Taggers:author_id:post_id:label
    // - Sorted:Posts:Tag:author_id:post_id
    let cache_post_tag = <TagPost as TagCollection>::get_from_index(
        author_id,
        Some(&post_id),
        None,
        None,
        None,
        false,
    )
    .await
    .expect("Failed to get tag from cache");
    assert!(
        cache_post_tag.is_none(),
        "The SORTED SET index cannot exist for the tag"
    );

    // Post:Taggers:author_id:post_id:label
    let water_label_key = vec![author_id.as_str(), post_id.as_str(), label_water];
    let water_tag_collection =
        <TagPost as TaggersCollection>::get_from_index(water_label_key, None, None, None)
            .await
            .unwrap();
    assert!(water_tag_collection.is_none());

    let fire_label_key = vec![author_id.as_str(), post_id.as_str(), label_fire];
    let fire_tag_collection =
        <TagPost as TaggersCollection>::get_from_index(fire_label_key, None, None, None)
            .await
            .unwrap();
    assert!(fire_tag_collection.is_none());

    // Check if post counts updated: Post:Counts:user_id:post_id
    let post_counts = find_post_counts(author_id, &post_id).await;
    assert_eq!(post_counts.tags, 0);

    // Check if user counts updated: User:Counts:user_id
    for tagger_id in water_taggers {
        let user_counts = find_user_counts(tagger_id).await;
        assert_eq!(user_counts.tags, 0);
    }

    let tags = [label_water, label_fire];

    // Assert tag global engagement: Sorted:Tags:Global:Post:TotalEngagement
    for label in tags {
        let total_engagement = check_member_total_engagement_post_tag(&post_key, label)
            .await
            .unwrap();
        assert!(total_engagement.is_some());
        assert_eq!(total_engagement.unwrap(), 0);
    }

    for label in tags {
        // Assert if tag deletion clears the timeline
        // Tag timeline: Sorted:Tags:Global:Post:Timeline
        let tag_timeline = check_member_post_tag_global_timeline(&post_key, label)
            .await
            .unwrap();
        assert!(tag_timeline.is_none());
    }

<<<<<<< HEAD
    // Assert hot tag score: Sorted:Post:Global:Hot:label
    let water_total_engagement =
        Taggers::check_sorted_set_member(None, &TAG_GLOBAL_HOT, &[label_water])
            .await
            .unwrap()
            .unwrap();
    assert_eq!(water_total_engagement, actual_water_tag_hot_score);
    let fire_total_engagement =
        Taggers::check_sorted_set_member(None, &TAG_GLOBAL_HOT, &[label_fire])
            .await
            .unwrap()
            .unwrap();
    assert_eq!(fire_total_engagement, actual_fire_tag_hot_score);

=======
>>>>>>> 8c29f5b4
    let notifications = Notification::get_by_id(author_id, Pagination::default())
        .await
        .unwrap();
    assert_eq!(
        notifications.len(),
        5,
        "Post author should have 5 notification"
    );

    Ok(())
}<|MERGE_RESOLUTION|>--- conflicted
+++ resolved
@@ -61,22 +61,7 @@
 
     let label_water = "water";
     let label_fire = "fire";
-
-<<<<<<< HEAD
-    // Avoid errors, if the score does not exist. Using that variable in the last assert of the test
-    let actual_water_tag_hot_score =
-        Taggers::check_sorted_set_member(None, &TAG_GLOBAL_HOT, &[label_water])
-            .await
-            .unwrap()
-            .unwrap_or_default();
-    let actual_fire_tag_hot_score =
-        Taggers::check_sorted_set_member(None, &TAG_GLOBAL_HOT, &[label_fire])
-            .await
-            .unwrap()
-            .unwrap_or_default();
-
-=======
->>>>>>> 8c29f5b4
+    
     // Step 2: Create tags
     let mut tag_urls = Vec::with_capacity(5);
     let water_taggers = [tagger_a_id, tagger_b_id, tagger_c_id];
@@ -205,24 +190,7 @@
         "Total engagement should be present"
     );
     assert_eq!(total_engagement.unwrap(), 5);
-
-<<<<<<< HEAD
-    // Assert hot tag score: Sorted:Post:Global:Hot:label
-    let water_total_engagement =
-        Taggers::check_sorted_set_member(None, &TAG_GLOBAL_HOT, &[label_water])
-            .await
-            .unwrap()
-            .unwrap();
-    assert_eq!(water_total_engagement, actual_water_tag_hot_score + 3);
-    let fire_total_engagement =
-        Taggers::check_sorted_set_member(None, &TAG_GLOBAL_HOT, &[label_fire])
-            .await
-            .unwrap()
-            .unwrap();
-    assert_eq!(fire_total_engagement, actual_fire_tag_hot_score + 2);
-
-=======
->>>>>>> 8c29f5b4
+    
     // Step 4: DEL tag from homeserver
     for tag_url in tag_urls {
         test.del(&tag_url).await?;
@@ -303,23 +271,6 @@
         assert!(tag_timeline.is_none());
     }
 
-<<<<<<< HEAD
-    // Assert hot tag score: Sorted:Post:Global:Hot:label
-    let water_total_engagement =
-        Taggers::check_sorted_set_member(None, &TAG_GLOBAL_HOT, &[label_water])
-            .await
-            .unwrap()
-            .unwrap();
-    assert_eq!(water_total_engagement, actual_water_tag_hot_score);
-    let fire_total_engagement =
-        Taggers::check_sorted_set_member(None, &TAG_GLOBAL_HOT, &[label_fire])
-            .await
-            .unwrap()
-            .unwrap();
-    assert_eq!(fire_total_engagement, actual_fire_tag_hot_score);
-
-=======
->>>>>>> 8c29f5b4
     let notifications = Notification::get_by_id(author_id, Pagination::default())
         .await
         .unwrap();
