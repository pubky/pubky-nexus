--- conflicted
+++ resolved
@@ -53,15 +53,6 @@
         tag.create_id()
     );
 
-<<<<<<< HEAD
-    // Avoid errors, if the score does not exist. Using that variable in the last assert of the test
-    let actual_tag_hot_score = Taggers::check_sorted_set_member(None, &TAG_GLOBAL_HOT, &[label])
-        .await
-        .unwrap()
-        .unwrap_or_default();
-
-=======
->>>>>>> 8c29f5b4
     // Put tag
     test.put(&tag_url, tag).await?;
 
@@ -148,17 +139,7 @@
         0,
         "Post author should have 0 notification. Self tagging."
     );
-
-<<<<<<< HEAD
-    // Assert hot tag score: Sorted:Post:Global:Hot:label
-    let total_engagement = Taggers::check_sorted_set_member(None, &TAG_GLOBAL_HOT, &[label])
-        .await
-        .unwrap()
-        .unwrap();
-    assert_eq!(total_engagement, actual_tag_hot_score + 1);
-
-=======
->>>>>>> 8c29f5b4
+    
     // Cleanup user and post
     test.cleanup_post(&tagger_user_id, &post_id).await?;
     test.cleanup_user(&tagger_user_id).await?;
