use super::utils::WatcherTest;
use anyhow::Result;
use chrono::Utc;
use pkarr::Keypair;
use pubky_nexus::models::post::{PostStream, PostView, POST_TOTAL_ENGAGEMENT_KEY_PARTS};
use pubky_nexus::models::pubky_app::{PubkyAppPost, PubkyAppTag, PubkyAppUser};
use pubky_nexus::models::tag::search::{TagSearch, TAG_GLOBAL_POST_ENGAGEMENT};
use pubky_nexus::models::tag::stream::Taggers;
use pubky_nexus::RedisOps;

#[tokio::test]
async fn test_homeserver_tag_post() -> Result<()> {
    let mut test = WatcherTest::setup().await?;

    // Step 1: Create a user
    let keypair = Keypair::random();
    let user = PubkyAppUser {
        bio: Some("This is a test user for tagging posts".to_string()),
        image: None,
        links: None,
        name: "Test User: PostTags".to_string(),
        status: None,
    };
    let user_id = test.create_user(&keypair, &user).await?;

    // Step 2: Create a post under that user
    let post = PubkyAppPost {
        content: "This is a tag test post!".to_string(),
        kind: PubkyAppPost::default().kind,
        parent: None,
        embed: None,
    };
    let post_id = test.create_post(&user_id, &post).await?;

    // Step 3: Add a tag to the post
    let label = "cool";
    let tag = PubkyAppTag {
        uri: format!("pubky://{}/pub/pubky.app/posts/{}", user_id, post_id),
        label: label.to_string(),
        created_at: Utc::now().timestamp_millis(),
    };
    let tag_blob = serde_json::to_vec(&tag)?;
    let tag_url = format!("pubky://{}/pub/pubky.app/tags/{}", user_id, tag.create_id());

    // Put tag
    test.client.put(tag_url.as_str(), &tag_blob).await?;
    test.ensure_event_processing_complete().await?;

    // Step 4: Verify the tag exists in Nexus
    let result_post = PostView::get_by_id(&user_id, &post_id, None, None, None)
        .await
        .unwrap()
        .expect("The tag should have been created");

    println!(
        "User_id: {:?}, Post_id: {:?}, label {:?}",
        user_id, post_id, label
    );

    // TagPost related
    assert_eq!(result_post.tags[0].label, label);
    // Count post tag taggers: Sorted:Posts:Tag:user_id:post_id:{label}
    assert_eq!(result_post.tags[0].taggers_count, 1);
    // Find user as tagger in the post: Posts:Taggers:user_id:post_id
    assert_eq!(result_post.tags[0].taggers[0], user_id);

    // Check if post counts updated: Post:Counts:user_id:post_id
    assert_eq!(result_post.counts.tags, 1);

    // Check if the user is related with tag: Tag:Taggers:tag_name
    let (_exist, member) = Taggers::check_set_member(&[label], &user_id).await.unwrap();
    assert_eq!(member, true);

    let author_post_slice: Vec<&str> = vec![&user_id, &post_id];
    let tag_label_slice = [label];
    // Check global post engagement: Sorted:Posts:Global:TotalEngagement:user_id:post_id
    let total_engagement =
        PostStream::check_sorted_set_member(&POST_TOTAL_ENGAGEMENT_KEY_PARTS, &author_post_slice)
            .await
            .unwrap()
            .unwrap();
    assert_eq!(total_engagement, 1);

    // Missing: Sorted:Tags:Global:Post:Timeline. We do not have time line yet

    // Tag global engagement: Sorted:Tags:Global:Post:TotalEngagement
    let total_engagement = TagSearch::check_sorted_set_member(
        &[&TAG_GLOBAL_POST_ENGAGEMENT[..], &tag_label_slice].concat(),
        &author_post_slice,
    )
    .await
    .unwrap()
    .unwrap();
    assert_eq!(total_engagement, 1);

    // TODO: Hot tag. Uncomment when DEL is impl
    // let total_engagement = Taggers::check_sorted_set_member(&TAG_GLOBAL_HOT, &tag_label_slice).await.unwrap().unwrap();
    // assert_eq!(total_engagement, 1);
<<<<<<< HEAD
=======
    // Check if the user is related with tag
    let (_exist, member) = Taggers::check_set_member(&[label], &user_id).await.unwrap();
    assert!(member);
>>>>>>> 8cb96a0b

    // Step 5: Delete the tag
    test.client.delete(tag_url.as_str()).await?;
    test.ensure_event_processing_complete().await?;

    // // Step 6: Verify the tag has been deleted
    // let _result_post = PostView::get_by_id(&user_id, &post_id, None, None, None)
    //     .await
    //     .unwrap()
    //     .unwrap();

    // TODO: uncomment tests when fixed redis indexing
    // assert_eq!(
    //     result_post.tags[0].taggers_count, 0,
    //     "The tag should have been deleted"
    // );

    // Cleanup user and post
    test.cleanup_post(&user_id, &post_id).await?;
    test.cleanup_user(&user_id).await?;

    Ok(())
}<|MERGE_RESOLUTION|>--- conflicted
+++ resolved
@@ -96,12 +96,9 @@
     // TODO: Hot tag. Uncomment when DEL is impl
     // let total_engagement = Taggers::check_sorted_set_member(&TAG_GLOBAL_HOT, &tag_label_slice).await.unwrap().unwrap();
     // assert_eq!(total_engagement, 1);
-<<<<<<< HEAD
-=======
     // Check if the user is related with tag
     let (_exist, member) = Taggers::check_set_member(&[label], &user_id).await.unwrap();
     assert!(member);
->>>>>>> 8cb96a0b
 
     // Step 5: Delete the tag
     test.client.delete(tag_url.as_str()).await?;
