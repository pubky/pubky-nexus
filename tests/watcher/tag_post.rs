use super::utils::WatcherTest;
use anyhow::Result;
use chrono::Utc;
use pkarr::Keypair;
use pubky_nexus::models::notification::Notification;
use pubky_nexus::models::post::{PostStream, PostView, POST_TOTAL_ENGAGEMENT_KEY_PARTS};
use pubky_nexus::models::pubky_app::{
    traits::GenerateHashId, PubkyAppPost, PubkyAppTag, PubkyAppUser,
};
use pubky_nexus::models::tag::search::{TagSearch, TAG_GLOBAL_POST_ENGAGEMENT};
use pubky_nexus::models::tag::stream::Taggers;
use pubky_nexus::RedisOps;

#[tokio::test]
async fn test_homeserver_tag_post() -> Result<()> {
    let mut test = WatcherTest::setup().await?;

    // Step 1: Create a user
    let keypair = Keypair::random();
    let user = PubkyAppUser {
        bio: Some("This is a test user for tagging posts".to_string()),
        image: None,
        links: None,
        name: "Test User: PostTags".to_string(),
        status: None,
    };
    let user_id = test.create_user(&keypair, &user).await?;

    // Step 2: Create a post under that user
    let post = PubkyAppPost {
        content: "This is a tag test post!".to_string(),
        kind: PubkyAppPost::default().kind,
        parent: None,
        embed: None,
    };
    let post_id = test.create_post(&user_id, &post).await?;

    // Step 3: Add a tag to the post
    let label = "cool";
    let tag = PubkyAppTag {
        uri: format!("pubky://{}/pub/pubky.app/posts/{}", user_id, post_id),
        label: label.to_string(),
        created_at: Utc::now().timestamp_millis(),
    };
    let tag_blob = serde_json::to_vec(&tag)?;
    let tag_url = format!("pubky://{}/pub/pubky.app/tags/{}", user_id, tag.create_id());

    // Put tag
    test.client.put(tag_url.as_str(), &tag_blob).await?;
    test.ensure_event_processing_complete().await?;

    // Step 4: Verify the tag exists in Nexus
    let result_post = PostView::get_by_id(&user_id, &post_id, None, None, None)
        .await
        .unwrap()
        .expect("The tag should have been created");

    println!(
        "User_id: {:?}, Post_id: {:?}, label {:?}",
        user_id, post_id, label
    );

    // TagPost related
    assert_eq!(result_post.tags[0].label, label);
    // Count post tag taggers: Sorted:Posts:Tag:user_id:post_id:{label}
    assert_eq!(result_post.tags[0].taggers_count, 1);
    // Find user as tagger in the post: Posts:Taggers:user_id:post_id
    assert_eq!(result_post.tags[0].taggers[0], user_id);

    // Check if post counts updated: Post:Counts:user_id:post_id
    assert_eq!(result_post.counts.tags, 1);

    // Check if the user is related with tag: Tag:Taggers:tag_name
    let (_exist, member) = Taggers::check_set_member(&[label], &user_id).await.unwrap();
    assert_eq!(member, true);

    let author_post_slice: Vec<&str> = vec![&user_id, &post_id];
    let tag_label_slice = [label];
    // Check global post engagement: Sorted:Posts:Global:TotalEngagement:user_id:post_id
    let total_engagement =
        PostStream::check_sorted_set_member(&POST_TOTAL_ENGAGEMENT_KEY_PARTS, &author_post_slice)
            .await
            .unwrap()
            .unwrap();
    assert_eq!(total_engagement, 1);

<<<<<<< HEAD
    // TODO: Missing: Sorted:Tags:Global:Post:Timeline. We do not have time line yet
=======
    // Check if the author user has a new notification
    // Self-tagging posts should not trigger notifications.
    let notifications = Notification::get_by_id(&user_id, None, None, None, None)
        .await
        .unwrap();
    assert_eq!(
        notifications.len(),
        0,
        "Post author should have 0 notification. Self tagging."
    );

    // Missing: Sorted:Tags:Global:Post:Timeline. We do not have time line yet
>>>>>>> 7bcf9558

    // Tag global engagement: Sorted:Tags:Global:Post:TotalEngagement
    let total_engagement = TagSearch::check_sorted_set_member(
        &[&TAG_GLOBAL_POST_ENGAGEMENT[..], &tag_label_slice].concat(),
        &author_post_slice,
    )
    .await
    .unwrap()
    .unwrap();
    assert_eq!(total_engagement, 1);

    // TODO: Hot tag. Uncomment when DEL is impl
    // let total_engagement = Taggers::check_sorted_set_member(&TAG_GLOBAL_HOT, &tag_label_slice).await.unwrap().unwrap();
    // assert_eq!(total_engagement, 1);
    // Check if the user is related with tag
    let (_exist, member) = Taggers::check_set_member(&[label], &user_id).await.unwrap();
    assert!(member);

    // Step 5: Delete the tag
    test.client.delete(tag_url.as_str()).await?;
    test.ensure_event_processing_complete().await?;

    // // Step 6: Verify the tag has been deleted
    // let _result_post = PostView::get_by_id(&user_id, &post_id, None, None, None)
    //     .await
    //     .unwrap()
    //     .unwrap();

    // TODO: uncomment tests when fixed redis indexing
    // assert_eq!(
    //     result_post.tags[0].taggers_count, 0,
    //     "The tag should have been deleted"
    // );

    // Cleanup user and post
    test.cleanup_post(&user_id, &post_id).await?;
    test.cleanup_user(&user_id).await?;

    Ok(())
}<|MERGE_RESOLUTION|>--- conflicted
+++ resolved
@@ -84,9 +84,6 @@
             .unwrap();
     assert_eq!(total_engagement, 1);
 
-<<<<<<< HEAD
-    // TODO: Missing: Sorted:Tags:Global:Post:Timeline. We do not have time line yet
-=======
     // Check if the author user has a new notification
     // Self-tagging posts should not trigger notifications.
     let notifications = Notification::get_by_id(&user_id, None, None, None, None)
@@ -98,8 +95,7 @@
         "Post author should have 0 notification. Self tagging."
     );
 
-    // Missing: Sorted:Tags:Global:Post:Timeline. We do not have time line yet
->>>>>>> 7bcf9558
+    // TODO: Missing timeline check: Sorted:Tags:Global:Post:Timeline
 
     // Tag global engagement: Sorted:Tags:Global:Post:TotalEngagement
     let total_engagement = TagSearch::check_sorted_set_member(
