pub mod bookmark;
<<<<<<< HEAD
pub mod file;
pub mod follow;
pub mod post;
=======
pub mod follow;
pub mod post;
pub mod tag_post;
pub mod tag_user;
>>>>>>> 94df8acd
pub mod user;
mod utils;<|MERGE_RESOLUTION|>--- conflicted
+++ resolved
@@ -1,13 +1,8 @@
 pub mod bookmark;
-<<<<<<< HEAD
 pub mod file;
-pub mod follow;
-pub mod post;
-=======
 pub mod follow;
 pub mod post;
 pub mod tag_post;
 pub mod tag_user;
->>>>>>> 94df8acd
 pub mod user;
 mod utils;