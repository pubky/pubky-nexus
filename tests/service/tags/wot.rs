--- conflicted
+++ resolved
@@ -19,18 +19,11 @@
 const USER_B: &str = "fs8qf51odhpf9ecoms8i9tbjtyshhjdejpsf3nxcbup3ugs7q4xo";
 const USER_C: &str = "cuimec4ngawamq8wa6fjzki6boxmwqcm11x6g7ontufrjwgdaxqo";
 
-// WARNING: To test that integration test, the Cache:... indexes
-// related with WoT has to be deleted
 #[tokio::test]
-<<<<<<< HEAD
 async fn test_wot_user_tags_endpoints() -> Result<(), DynError> {
     let _ = clear_wot_tags_cache().await;
-
-    // Make sure, we still not index the WoT tags
-=======
-async fn test_wot_user_tags_endpoints() -> Result<()> {
+  
     // Make sure, we still not index the WoT tags requesting the taggers
->>>>>>> 1407c219
     let path = format!(
         "/v0/user/{}/taggers/{}?viewer_id={}&depth=2",
         AURELIO_USER, ATHENS_TAG, EPICTTO_VIEWER
