use anyhow::Result;
use reqwest::StatusCode;
use serde_json::Value;

use crate::service::utils::{make_request, make_wrong_request};

// TODO: Create deterministic integration tests

const PEER_PUBKY: &str = "o1gg96ewuojmopcjbz8895478wdtxtzzuxnfjjz8o8e77csa1ngo";

struct StreamTagMockup {
    label: String,
    tagger_ids: usize,
    tagged_count: u64,
    taggers_count: usize,
}

impl StreamTagMockup {
    fn new(label: String, tagger_ids: usize, tagged_count: u64, taggers_count: usize) -> Self {
        Self {
            label,
            tagger_ids,
            tagged_count,
            taggers_count,
        }
    }
}

// Small unit test to compare all the tags composition
fn analyse_hot_tags_structure(tags: &Vec<Value>) {
    for tag in tags {
        assert!(tag["label"].is_string(), "label should be a string");
        assert!(
            tag["taggers_id"].is_array(),
            "tagger_ids should be an array"
        );
        assert!(
            tag["tagged_count"].is_number(),
            "tagged_count should be a number"
        );
        assert!(
            tag["taggers_count"].is_number(),
            "taggers_count should be a number"
        );
    }
}

// Small unit test to compare the tag properties
fn compare_unit_hot_tag(tag: &Value, hot_tag: StreamTagMockup) {
    assert_eq!(tag["tagged_count"], hot_tag.tagged_count);
    assert_eq!(tag["label"], hot_tag.label);
    assert_eq!(tag["taggers_count"], hot_tag.taggers_count);
    let tagger_ids = tag["taggers_id"].as_array().unwrap();
    assert_eq!(tagger_ids.len(), hot_tag.tagger_ids);
}

#[tokio::test]
async fn test_global_hot_tags() -> Result<()> {
    let body = make_request("/v0/tags/hot").await?;

    assert!(body.is_array());

    let tags = body.as_array().expect("Stream tags should be an array");

    // Validate that the posts belong to the specified user's bookmarks
    analyse_hot_tags_structure(tags);

    // Analyse the tag that is in the 4th index
<<<<<<< HEAD
    let hot_tag = StreamTagMockup::new(String::from("pubky"), 14, 26, 14);
    compare_unit_hot_tag(&tags[3], hot_tag);
=======
    let hot_tag = StreamTagMockup::new(String::from("pubky"), 9, 15, 9);
    compare_unit_hot_tag(&tags[4], hot_tag);

    Ok(())
}

#[tokio::test]
async fn test_global_hot_tags_with_today_timeframe() -> Result<()> {
    let body = make_request("/v0/tags/hot?timeframe=today").await?;

    assert!(body.is_array());

    let tags = body.as_array().expect("Stream tags should be an array");

    // Validate that the posts belong to the specified user's bookmarks
    analyse_hot_tags_structure(tags);

    // Analyse the tag that is in the 4th index
    let hot_tag = StreamTagMockup::new(String::from("tag2"), 2, 1, 2);
    compare_unit_hot_tag(&tags[0], hot_tag);

    Ok(())
}

#[tokio::test]
async fn test_global_hot_tags_with_this_month_timeframe() -> Result<()> {
    let body = make_request("/v0/tags/hot?timeframe=this_month").await?;

    assert!(body.is_array());

    let tags = body.as_array().expect("Stream tags should be an array");

    // Validate that the posts belong to the specified user's bookmarks
    analyse_hot_tags_structure(tags);

    // Analyse the tag that is in the 4th index
    let hot_tag = StreamTagMockup::new(String::from("tag2"), 3, 2, 3);
    compare_unit_hot_tag(&tags[0], hot_tag);

    Ok(())
}

#[tokio::test]
async fn test_global_hot_tags_skip_limit() -> Result<()> {
    let body = make_request("/v0/tags/hot?skip=3&limit=5").await?;

    assert!(body.is_array());

    let tags = body.as_array().expect("Stream tags should be an array");

    // Validate that the posts belong to the specified user's bookmarks
    analyse_hot_tags_structure(tags);

    // assert limit
    assert_eq!(tags.len(), 5);

    // Analyse the tag that is in the 4th index
    let hot_tag = StreamTagMockup::new(String::from("ha"), 9, 16, 9);
    compare_unit_hot_tag(&tags[0], hot_tag);
>>>>>>> aed1a86a

    Ok(())
}

#[tokio::test]
async fn test_global_hot_tags_skip_limit() -> Result<()> {
    let body = make_request("/v0/tags/hot?skip=3&limit=5").await?;

    assert!(body.is_array());

    let tags = body.as_array().expect("Stream tags should be an array");

    // Validate that the posts belong to the specified user's bookmarks
    analyse_hot_tags_structure(tags);

    // assert limit
    assert_eq!(tags.len(), 5);

    // Analyse the tag that is in the 4th index
    let hot_tag = StreamTagMockup::new(String::from("ha"), 9, 16, 9);
    compare_unit_hot_tag(&tags[0], hot_tag);

    Ok(())
}

#[tokio::test]
async fn test_hot_tags_by_following_reach() -> Result<()> {
    let endpoint = &format!("/v0/tags/hot?user_id={}&reach=following", PEER_PUBKY,);

    let body = make_request(endpoint).await?;
    assert!(body.is_array());

    let tags = body.as_array().expect("Stream tags should be an array");

    // Validate that the posts belong to the specified user's bookmarks
    analyse_hot_tags_structure(tags);

    // Analyse the tag that is in the 0 index
<<<<<<< HEAD
    let hot_tag = StreamTagMockup::new(String::from("pubky"), 5, 12, 5);
=======
    let hot_tag = StreamTagMockup::new(String::from("pubky"), 4, 5, 4);
>>>>>>> aed1a86a
    compare_unit_hot_tag(&tags[0], hot_tag);

    Ok(())
}

#[tokio::test]
async fn test_hot_tags_by_reach_no_user_id() -> Result<()> {
    let endpoint = "/v0/tags/hot?reach=following";

    make_wrong_request(endpoint, Some(StatusCode::BAD_REQUEST.as_u16())).await?;

    Ok(())
}

#[tokio::test]
async fn test_hot_tags_by_reach_no_reach() -> Result<()> {
    let endpoint = &format!("/v0/tags/hot?user_id={}", PEER_PUBKY);

    make_wrong_request(endpoint, Some(StatusCode::BAD_REQUEST.as_u16())).await?;

    Ok(())
}

#[tokio::test]
async fn test_hot_tags_by_following_using_taggers_limit() -> Result<()> {
    let endpoint = &format!(
        "/v0/tags/hot?user_id={}&reach=following&taggers_limit=3",
        PEER_PUBKY,
    );

    let body = make_request(endpoint).await?;
    assert!(body.is_array());

    let tags = body.as_array().expect("Stream tags should be an array");

    // Validate that the posts belong to the specified user's bookmarks
    analyse_hot_tags_structure(tags);

    // Analyse the tag that is in the 0 index
<<<<<<< HEAD
    let hot_tag = StreamTagMockup::new(String::from("pubky"), 3, 12, 5);
=======
    let hot_tag = StreamTagMockup::new(String::from("pubky"), 3, 5, 4);
>>>>>>> aed1a86a
    compare_unit_hot_tag(&tags[0], hot_tag);

    Ok(())
}

#[tokio::test]
async fn test_hot_tags_by_followers_reach() -> Result<()> {
    let endpoint = &format!("/v0/tags/hot?user_id={}&reach=followers", PEER_PUBKY);

    let body = make_request(endpoint).await?;
    assert!(body.is_array());

    let tags = body.as_array().expect("Post stream should be an array");

    // Validate that the posts belong to the specified user's bookmarks
    analyse_hot_tags_structure(tags);

    // Analyse the tag that is in the 1st index
<<<<<<< HEAD
    let hot_tag = StreamTagMockup::new(String::from("pubky"), 3, 10, 3);
    compare_unit_hot_tag(&tags[1], hot_tag);
=======
    let hot_tag = StreamTagMockup::new(String::from("pubky"), 2, 3, 2);
    compare_unit_hot_tag(&tags[0], hot_tag);
>>>>>>> aed1a86a

    Ok(())
}

#[tokio::test]
async fn test_hot_tags_by_friends_reach() -> Result<()> {
    let endpoint = &format!("/v0/tags/hot?user_id={}&reach=friends", PEER_PUBKY);

    let body = make_request(endpoint).await?;
    assert!(body.is_array());

    let tags = body.as_array().expect("Post stream should be an array");

    // Validate that the posts belong to the specified user's bookmarks
    analyse_hot_tags_structure(tags);

    // Analyse the tag that is in the 1st index
    let hot_tag = StreamTagMockup::new(String::from("pubky"), 3, 10, 3);
    compare_unit_hot_tag(&tags[1], hot_tag);

    Ok(())
}<|MERGE_RESOLUTION|>--- conflicted
+++ resolved
@@ -66,10 +66,6 @@
     analyse_hot_tags_structure(tags);
 
     // Analyse the tag that is in the 4th index
-<<<<<<< HEAD
-    let hot_tag = StreamTagMockup::new(String::from("pubky"), 14, 26, 14);
-    compare_unit_hot_tag(&tags[3], hot_tag);
-=======
     let hot_tag = StreamTagMockup::new(String::from("pubky"), 9, 15, 9);
     compare_unit_hot_tag(&tags[4], hot_tag);
 
@@ -77,6 +73,25 @@
 }
 
 #[tokio::test]
+async fn test_global_hot_tags_skip_limit() -> Result<()> {
+    let body = make_request("/v0/tags/hot?skip=3&limit=5").await?;
+    assert!(body.is_array());
+
+    let tags = body.as_array().expect("Stream tags should be an array");
+
+    // Validate that the posts belong to the specified user's bookmarks
+    analyse_hot_tags_structure(tags);
+
+    // assert limit
+    assert_eq!(tags.len(), 5);
+
+    // Analyse the tag that is in the 4th index
+    let hot_tag = StreamTagMockup::new(String::from("tag2"), 2, 1, 2);
+    compare_unit_hot_tag(&tags[0], hot_tag);
+
+    Ok(())
+}
+
 async fn test_global_hot_tags_with_today_timeframe() -> Result<()> {
     let body = make_request("/v0/tags/hot?timeframe=today").await?;
 
@@ -87,6 +102,9 @@
     // Validate that the posts belong to the specified user's bookmarks
     analyse_hot_tags_structure(tags);
 
+    // assert limit
+    assert_eq!(tags.len(), 5);
+
     // Analyse the tag that is in the 4th index
     let hot_tag = StreamTagMockup::new(String::from("tag2"), 2, 1, 2);
     compare_unit_hot_tag(&tags[0], hot_tag);
@@ -113,49 +131,6 @@
 }
 
 #[tokio::test]
-async fn test_global_hot_tags_skip_limit() -> Result<()> {
-    let body = make_request("/v0/tags/hot?skip=3&limit=5").await?;
-
-    assert!(body.is_array());
-
-    let tags = body.as_array().expect("Stream tags should be an array");
-
-    // Validate that the posts belong to the specified user's bookmarks
-    analyse_hot_tags_structure(tags);
-
-    // assert limit
-    assert_eq!(tags.len(), 5);
-
-    // Analyse the tag that is in the 4th index
-    let hot_tag = StreamTagMockup::new(String::from("ha"), 9, 16, 9);
-    compare_unit_hot_tag(&tags[0], hot_tag);
->>>>>>> aed1a86a
-
-    Ok(())
-}
-
-#[tokio::test]
-async fn test_global_hot_tags_skip_limit() -> Result<()> {
-    let body = make_request("/v0/tags/hot?skip=3&limit=5").await?;
-
-    assert!(body.is_array());
-
-    let tags = body.as_array().expect("Stream tags should be an array");
-
-    // Validate that the posts belong to the specified user's bookmarks
-    analyse_hot_tags_structure(tags);
-
-    // assert limit
-    assert_eq!(tags.len(), 5);
-
-    // Analyse the tag that is in the 4th index
-    let hot_tag = StreamTagMockup::new(String::from("ha"), 9, 16, 9);
-    compare_unit_hot_tag(&tags[0], hot_tag);
-
-    Ok(())
-}
-
-#[tokio::test]
 async fn test_hot_tags_by_following_reach() -> Result<()> {
     let endpoint = &format!("/v0/tags/hot?user_id={}&reach=following", PEER_PUBKY,);
 
@@ -168,11 +143,7 @@
     analyse_hot_tags_structure(tags);
 
     // Analyse the tag that is in the 0 index
-<<<<<<< HEAD
-    let hot_tag = StreamTagMockup::new(String::from("pubky"), 5, 12, 5);
-=======
     let hot_tag = StreamTagMockup::new(String::from("pubky"), 4, 5, 4);
->>>>>>> aed1a86a
     compare_unit_hot_tag(&tags[0], hot_tag);
 
     Ok(())
@@ -212,11 +183,7 @@
     analyse_hot_tags_structure(tags);
 
     // Analyse the tag that is in the 0 index
-<<<<<<< HEAD
-    let hot_tag = StreamTagMockup::new(String::from("pubky"), 3, 12, 5);
-=======
     let hot_tag = StreamTagMockup::new(String::from("pubky"), 3, 5, 4);
->>>>>>> aed1a86a
     compare_unit_hot_tag(&tags[0], hot_tag);
 
     Ok(())
@@ -235,13 +202,8 @@
     analyse_hot_tags_structure(tags);
 
     // Analyse the tag that is in the 1st index
-<<<<<<< HEAD
-    let hot_tag = StreamTagMockup::new(String::from("pubky"), 3, 10, 3);
-    compare_unit_hot_tag(&tags[1], hot_tag);
-=======
     let hot_tag = StreamTagMockup::new(String::from("pubky"), 2, 3, 2);
     compare_unit_hot_tag(&tags[0], hot_tag);
->>>>>>> aed1a86a
 
     Ok(())
 }
@@ -259,8 +221,8 @@
     analyse_hot_tags_structure(tags);
 
     // Analyse the tag that is in the 1st index
-    let hot_tag = StreamTagMockup::new(String::from("pubky"), 3, 10, 3);
-    compare_unit_hot_tag(&tags[1], hot_tag);
+    let hot_tag = StreamTagMockup::new(String::from("pubky"), 2, 3, 2);
+    compare_unit_hot_tag(&tags[0], hot_tag);
 
     Ok(())
 }