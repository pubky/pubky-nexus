--- conflicted
+++ resolved
@@ -1,10 +1,7 @@
-<<<<<<< HEAD
 use crate::utils::{TestServiceServer, SERVER_URL};
 use reqwest::{Method, StatusCode};
-=======
 use log::info;
 use pubky_nexus::{setup::setup_redis, Config};
->>>>>>> 2a724194
 use serde_json::Value;
 
 /// Instead of hardcoding the host, we have a function that returns it.
@@ -88,7 +85,6 @@
         assert_eq!(res.status(), 200, "Expected HTTP status 200 OK");
     }
 
-<<<<<<< HEAD
     let body = match res.json_body() {
         Ok(body) => body,
         Err(e) => {
@@ -97,9 +93,6 @@
         }
     };
     Ok(body)
-=======
-    assert_eq!(res.status(), error_code.unwrap_or(404));
-    Ok(())
 }
 
 pub async fn connect_to_redis() {
@@ -110,5 +103,4 @@
         Err(err) => assert!(false, "{}", format!("Env logger was already set: {}", err)),
     }
     setup_redis(&config).await;
->>>>>>> 2a724194
 }