use super::utils::test_reach_filter_with_posts;
use crate::service::{
    stream::post::{AMSTERDAM, BOGOTA, ROOT_PATH, TAG_LABEL_2, USER_ID},
    utils::{get_request, invalid_get_request},
};
use anyhow::Result;
use reqwest::StatusCode;

<<<<<<< HEAD
#[tokio_shared_rt::test(shared)]
=======
// User from posts.cypher mock
const EIXAMPLE: &str = "8attbeo9ftu5nztqkcfw3gydksehr7jbspgfi64u4h8eo5e7dbiy";

#[tokio::test]
>>>>>>> 372a9a6a
async fn test_stream_posts_following() -> Result<()> {
    let path = format!("{ROOT_PATH}?observer_id={}&source=following", USER_ID);
    let body = get_request(&path).await?;

    assert!(body.is_array());

    for post in body.as_array().expect("Post stream should be an array") {
        assert!(
            post["details"]["author"].is_string(),
            "author should be a string"
        );
    }

    Ok(())
}

#[tokio_shared_rt::test(shared)]
async fn test_stream_posts_followers() -> Result<()> {
    let path = format!("{ROOT_PATH}?observer_id={}&source=followers", USER_ID);
    let body = get_request(&path).await?;

    assert!(body.is_array());

    for post in body.as_array().expect("Post stream should be an array") {
        assert!(
            post["details"]["author"].is_string(),
            "author should be a string"
        );
    }

    Ok(())
}

const START_TIME: usize = 1980477299321;
const END_TIME: usize = 1980477299312;

#[tokio::test]
async fn test_stream_posts_following_with_start() -> Result<()> {
    let path = format!(
        "{ROOT_PATH}?observer_id={}&source=following&viewer_id={}&start={}&limit=5",
        AMSTERDAM, AMSTERDAM, START_TIME
    );
    let body = make_request(&path).await?;

    assert!(body.is_array());

    let post_array = [
        "MLOW1TGL5BKH4",
        "SIJW1TGL5BKG3",
        "GJMW1TGL5BKG3",
        "MLOW1TGL5BKH3",
        "SIJW1TGL5BKG2",
    ];

    for (index, post) in body
        .as_array()
        .expect("Post stream should be an array")
        .iter()
        .enumerate()
    {
        assert!(
            post["details"]["author"].is_string(),
            "author should be a string"
        );

        assert_eq!(
            post_array[index], post["details"]["id"],
            "The post index does not match"
        )
    }

    Ok(())
}

#[tokio::test]
async fn test_stream_posts_following_with_start_and_end() -> Result<()> {
    let path = format!(
        "{ROOT_PATH}?observer_id={}&source=following&viewer_id={}&start={}&end={}",
        AMSTERDAM, AMSTERDAM, START_TIME, END_TIME
    );
    let body = make_request(&path).await?;

    assert!(body.is_array());

    let post_array = ["MLOW1TGL5BKH4", "SIJW1TGL5BKG3", "GJMW1TGL5BKG3"];

    for (index, post) in body
        .as_array()
        .expect("Post stream should be an array")
        .iter()
        .enumerate()
    {
        assert!(
            post["details"]["author"].is_string(),
            "author should be a string"
        );

        assert_eq!(
            post_array[index], post["details"]["id"],
            "The post index does not match"
        )
    }

    Ok(())
}

const START_TIME_ERS: usize = 1719308316919;
const END_TIME_ERS: usize = 1693823567880;

#[tokio::test]
async fn test_stream_posts_followers_with_start() -> Result<()> {
    let path = format!(
        "{ROOT_PATH}?observer_id={}&source=followers&viewer_id={}&start={}&limit=5",
        BOGOTA, BOGOTA, START_TIME_ERS
    );
    let body = make_request(&path).await?;

    assert!(body.is_array());

    let post_array = ["V8N1P3L9J4X0", "L3W5N0F8Q2J7", "M4X1P9L2J6K8"];

    for (index, post) in body
        .as_array()
        .expect("Post stream should be an array")
        .iter()
        .enumerate()
    {
        assert!(
            post["details"]["author"].is_string(),
            "author should be a string"
        );

        assert_eq!(
            post_array[index], post["details"]["id"],
            "The post index does not match"
        )
    }

    Ok(())
}

#[tokio::test]
async fn test_stream_posts_followers_with_start_and_end() -> Result<()> {
    let path = format!(
        "{ROOT_PATH}?observer_id={}&source=followers&viewer_id={}&start={}&end={}",
        BOGOTA, BOGOTA, START_TIME_ERS, END_TIME_ERS
    );
    let body = make_request(&path).await?;

    assert!(body.is_array());

    let post_array = ["V8N1P3L9J4X0", "L3W5N0F8Q2J7"];

    for (index, post) in body
        .as_array()
        .expect("Post stream should be an array")
        .iter()
        .enumerate()
    {
        assert!(
            post["details"]["author"].is_string(),
            "author should be a string"
        );

        assert_eq!(
            post_array[index], post["details"]["id"],
            "The post index does not match"
        )
    }

    Ok(())
}

#[tokio::test]
async fn test_stream_posts_friend_with_start() -> Result<()> {
    let path = format!(
        "{ROOT_PATH}?observer_id={}&source=friends&viewer_id={}&start={}&limit=5",
        EIXAMPLE, EIXAMPLE, "1693823567885"
    );
    let body = make_request(&path).await?;

    assert!(body.is_array());

    let post_array = ["M4X1P9L2J6K8"];

    for (index, post) in body
        .as_array()
        .expect("Post stream should be an array")
        .iter()
        .enumerate()
    {
        assert!(
            post["details"]["author"].is_string(),
            "author should be a string"
        );

        assert_eq!(
            post_array[index], post["details"]["id"],
            "The post index does not match"
        )
    }

    Ok(())
}

#[tokio::test]
async fn test_stream_posts_friend_with_start_and_end() -> Result<()> {
    let path = format!(
        "{ROOT_PATH}?observer_id={}&source=friends&viewer_id={}&start={}&end={}",
        EIXAMPLE, EIXAMPLE, "1693823567895", "1693822934570"
    );
    let body = make_request(&path).await?;

    assert!(body.is_array());

    let post_array = ["L3W5N0F8Q2J7"];

    for (index, post) in body
        .as_array()
        .expect("Post stream should be an array")
        .iter()
        .enumerate()
    {
        assert!(
            post["details"]["author"].is_string(),
            "author should be a string"
        );

        assert_eq!(
            post_array[index], post["details"]["id"],
            "The post index does not match"
        )
    }

    Ok(())
}

// ›››››› THE BELLOW REQUESTS HITS THE GRAPH ‹‹‹‹‹‹‹

// ##### REACH: FOLLOWING ####

// Post order by timeline
pub const POST_TA_ING: &str = "A5D6P9V3Q0T";
pub const POST_TB_ING: &str = "C3L7W0F9Q4K8";
pub const POST_TC_ING: &str = "K1P6Q9M2X4J8";
pub const POST_TD_ING: &str = "N7Q2F5W8J0L3";

const START_TIMELINE: &str = "1729308318220";
const END_TIMELINE: &str = "1693824190130";

#[tokio_shared_rt::test(shared)]
async fn test_stream_posts_by_timeline_reach_following_with_tag() -> Result<()> {
    test_reach_filter_with_posts(
        AMSTERDAM,
        None,
        "following",
        Some(TAG_LABEL_2),
        None,
        None,
        None,
        None,
        &[POST_TA_ING, POST_TB_ING, POST_TC_ING, POST_TD_ING],
    )
    .await
}

#[tokio_shared_rt::test(shared)]
async fn test_stream_posts_by_timeline_reach_following_with_tag_and_start() -> Result<()> {
    test_reach_filter_with_posts(
        AMSTERDAM,
        None,
        "following",
        Some(TAG_LABEL_2),
        Some(START_TIMELINE),
        None,
        None,
        None,
        &[POST_TB_ING, POST_TC_ING, POST_TD_ING],
    )
    .await
}

#[tokio_shared_rt::test(shared)]
async fn test_stream_posts_by_timeline_reach_following_with_tag_start_and_skip() -> Result<()> {
    test_reach_filter_with_posts(
        AMSTERDAM,
        None,
        "following",
        Some(TAG_LABEL_2),
        Some(START_TIMELINE),
        None,
        Some(2),
        None,
        &[POST_TD_ING],
    )
    .await
}

#[tokio_shared_rt::test(shared)]
async fn test_stream_posts_by_timeline_reach_following_with_tag_start_skip_and_limit() -> Result<()>
{
    test_reach_filter_with_posts(
        AMSTERDAM,
        None,
        "following",
        Some(TAG_LABEL_2),
        Some(START_TIMELINE),
        None,
        Some(1),
        Some(1),
        &[POST_TC_ING],
    )
    .await
}

#[tokio_shared_rt::test(shared)]
async fn test_stream_posts_by_timeline_reach_following_with_tag_and_end() -> Result<()> {
    test_reach_filter_with_posts(
        AMSTERDAM,
        None,
        "following",
        Some(TAG_LABEL_2),
        None,
        Some(END_TIMELINE),
        None,
        None,
        &[POST_TA_ING, POST_TB_ING],
    )
    .await
}

#[tokio_shared_rt::test(shared)]
async fn test_stream_posts_by_timeline_reach_following_with_tag_start_and_end() -> Result<()> {
    test_reach_filter_with_posts(
        AMSTERDAM,
        None,
        "following",
        Some(TAG_LABEL_2),
        Some(START_TIMELINE),
        Some(END_TIMELINE),
        None,
        None,
        &[POST_TB_ING],
    )
    .await
}

// ##### REACH: FOLLOWERS ####

// Post order by timeline
pub const POST_TA_ER: &str = "3NFG9K0L5QH4";
pub const POST_TB_ER: &str = "V8N1P3L9J4X0";
pub const POST_TC_ER: &str = "L3W5N0F8Q2J7";
pub const POST_TD_ER: &str = "M4X1P9L2J6K8";

const START_TIMELINE_ER: &str = "1709308315950";
const END_TIMELINE_ER: &str = "1693823567900";

#[tokio_shared_rt::test(shared)]
async fn test_stream_posts_by_timeline_reach_followers_with_tag() -> Result<()> {
    test_reach_filter_with_posts(
        BOGOTA,
        None,
        "followers",
        Some(TAG_LABEL_2),
        None,
        None,
        None,
        None,
        &[POST_TA_ER, POST_TB_ER, POST_TC_ER, POST_TD_ER],
    )
    .await
}

#[tokio_shared_rt::test(shared)]
async fn test_stream_posts_by_timeline_reach_followers_with_tag_and_start() -> Result<()> {
    test_reach_filter_with_posts(
        BOGOTA,
        None,
        "followers",
        Some(TAG_LABEL_2),
        Some(START_TIMELINE_ER),
        None,
        None,
        None,
        &[POST_TB_ER, POST_TC_ER, POST_TD_ER],
    )
    .await
}

#[tokio_shared_rt::test(shared)]
async fn test_stream_posts_by_timeline_reach_followers_with_tag_start_and_skip() -> Result<()> {
    test_reach_filter_with_posts(
        BOGOTA,
        None,
        "followers",
        Some(TAG_LABEL_2),
        Some(START_TIMELINE_ER),
        None,
        Some(2),
        None,
        &[POST_TD_ER],
    )
    .await
}

#[tokio_shared_rt::test(shared)]
async fn test_stream_posts_by_timeline_reach_followers_with_tag_start_skip_and_limit() -> Result<()>
{
    test_reach_filter_with_posts(
        BOGOTA,
        None,
        "followers",
        Some(TAG_LABEL_2),
        Some(START_TIMELINE_ER),
        None,
        Some(1),
        Some(1),
        &[POST_TC_ER],
    )
    .await
}

#[tokio_shared_rt::test(shared)]
async fn test_stream_posts_by_timeline_reach_followers_with_tag_and_end() -> Result<()> {
    test_reach_filter_with_posts(
        BOGOTA,
        None,
        "followers",
        Some(TAG_LABEL_2),
        None,
        Some(END_TIMELINE_ER),
        None,
        None,
        &[POST_TA_ER, POST_TB_ER],
    )
    .await
}

#[tokio_shared_rt::test(shared)]
async fn test_stream_posts_by_timeline_reach_followers_with_tag_start_and_end() -> Result<()> {
    test_reach_filter_with_posts(
        BOGOTA,
        None,
        "followers",
        Some(TAG_LABEL_2),
        Some(START_TIMELINE_ER),
        Some(END_TIMELINE_ER),
        None,
        None,
        &[POST_TB_ER],
    )
    .await
}

// ##### REACH: FRIENDS ####

// Post order by timeline
pub const POST_TA_FR: &str = "L3W5N0F8Q2J7";
pub const POST_TB_FR: &str = "M4X1P9L2J6K8";

#[tokio_shared_rt::test(shared)]
async fn test_stream_posts_by_timeline_reach_friends_with_tag() -> Result<()> {
    test_reach_filter_with_posts(
        EIXAMPLE,
        None,
        "friends",
        Some(TAG_LABEL_2),
        None,
        None,
        None,
        None,
        &[POST_TA_FR, POST_TB_FR],
    )
    .await
}

#[tokio_shared_rt::test(shared)]
async fn test_stream_not_found_posts_by_timeline_reach_friends_with_tag() -> Result<()> {
    let path = format!(
        "{ROOT_PATH}?sorting=timeline&tags=opensource&source=friends&observer_id={EIXAMPLE}&skip=2"
    );
<<<<<<< HEAD
    invalid_get_request(&path, StatusCode::NOT_FOUND).await?;
=======
    make_wrong_request(&path, Some(204)).await?;
>>>>>>> 372a9a6a

    Ok(())
}<|MERGE_RESOLUTION|>--- conflicted
+++ resolved
@@ -4,16 +4,12 @@
     utils::{get_request, invalid_get_request},
 };
 use anyhow::Result;
-use reqwest::StatusCode;
-
-<<<<<<< HEAD
-#[tokio_shared_rt::test(shared)]
-=======
+use axum::http::StatusCode;
+
 // User from posts.cypher mock
 const EIXAMPLE: &str = "8attbeo9ftu5nztqkcfw3gydksehr7jbspgfi64u4h8eo5e7dbiy";
 
-#[tokio::test]
->>>>>>> 372a9a6a
+#[tokio_shared_rt::test(shared)]
 async fn test_stream_posts_following() -> Result<()> {
     let path = format!("{ROOT_PATH}?observer_id={}&source=following", USER_ID);
     let body = get_request(&path).await?;
@@ -56,7 +52,7 @@
         "{ROOT_PATH}?observer_id={}&source=following&viewer_id={}&start={}&limit=5",
         AMSTERDAM, AMSTERDAM, START_TIME
     );
-    let body = make_request(&path).await?;
+    let body = get_request(&path).await?;
 
     assert!(body.is_array());
 
@@ -94,7 +90,7 @@
         "{ROOT_PATH}?observer_id={}&source=following&viewer_id={}&start={}&end={}",
         AMSTERDAM, AMSTERDAM, START_TIME, END_TIME
     );
-    let body = make_request(&path).await?;
+    let body = get_request(&path).await?;
 
     assert!(body.is_array());
 
@@ -129,7 +125,7 @@
         "{ROOT_PATH}?observer_id={}&source=followers&viewer_id={}&start={}&limit=5",
         BOGOTA, BOGOTA, START_TIME_ERS
     );
-    let body = make_request(&path).await?;
+    let body = get_request(&path).await?;
 
     assert!(body.is_array());
 
@@ -161,7 +157,7 @@
         "{ROOT_PATH}?observer_id={}&source=followers&viewer_id={}&start={}&end={}",
         BOGOTA, BOGOTA, START_TIME_ERS, END_TIME_ERS
     );
-    let body = make_request(&path).await?;
+    let body = get_request(&path).await?;
 
     assert!(body.is_array());
 
@@ -193,7 +189,7 @@
         "{ROOT_PATH}?observer_id={}&source=friends&viewer_id={}&start={}&limit=5",
         EIXAMPLE, EIXAMPLE, "1693823567885"
     );
-    let body = make_request(&path).await?;
+    let body = get_request(&path).await?;
 
     assert!(body.is_array());
 
@@ -225,7 +221,7 @@
         "{ROOT_PATH}?observer_id={}&source=friends&viewer_id={}&start={}&end={}",
         EIXAMPLE, EIXAMPLE, "1693823567895", "1693822934570"
     );
-    let body = make_request(&path).await?;
+    let body = get_request(&path).await?;
 
     assert!(body.is_array());
 
@@ -496,11 +492,7 @@
     let path = format!(
         "{ROOT_PATH}?sorting=timeline&tags=opensource&source=friends&observer_id={EIXAMPLE}&skip=2"
     );
-<<<<<<< HEAD
-    invalid_get_request(&path, StatusCode::NOT_FOUND).await?;
-=======
-    make_wrong_request(&path, Some(204)).await?;
->>>>>>> 372a9a6a
+    invalid_get_request(&path, StatusCode::NO_CONTENT).await?;
 
     Ok(())
 }