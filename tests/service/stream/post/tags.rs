use crate::service::utils::{get_request, invalid_get_request};
use anyhow::Result;
use axum::http::StatusCode;
use pubky_nexus::models::post::PostStream;

use super::utils::{search_tag_in_post, verify_post_list, verify_timeline_post_list};
use super::{POST_A, POST_B, POST_C, POST_D, POST_E, POST_F, POST_G, POST_H};
use super::{ROOT_PATH, VIEWER_ID};
use super::{TAG_LABEL_1, TAG_LABEL_2, TAG_LABEL_3, TAG_LABEL_4};

#[tokio_shared_rt::test(shared)]
async fn test_post_tag_search() -> Result<()> {
    let post_order = vec![POST_C, POST_B, POST_A, POST_D, POST_E, POST_F];
    let path = format!("{}?tags={}&limit=6", ROOT_PATH, TAG_LABEL_2);
    let body = get_request(&path).await?;

    assert!(body.is_array());

    let tags = body.as_array().expect("Stream tags should be an array");

    // Check the total posts using that tag
    assert_eq!(tags.len(), 6);

    // Validate that each post has the searched tag
    search_tag_in_post(tags, TAG_LABEL_2, post_order);

    Ok(())
}

<<<<<<< HEAD
#[tokio_shared_rt::test(shared)]
=======
#[tokio::test]
async fn test_post_stwrong_tag_param() -> Result<()> {
    let path = format!("{}?tags=", ROOT_PATH);
    make_wrong_request(&path, Some(400)).await?;
    Ok(())
}

#[tokio::test]
>>>>>>> 4bd34655
async fn test_post_tag_search_with_limit() -> Result<()> {
    let post_order = vec![POST_C, POST_B];
    let path = format!("{}?tags={}&limit=2", ROOT_PATH, TAG_LABEL_2);
    let body = get_request(&path).await?;

    assert!(body.is_array());

    let tags = body.as_array().expect("Stream tags should be an array");

    // Check the total posts using that tag
    assert_eq!(tags.len(), 2);

    // Validate that each post has the searched tag
    search_tag_in_post(tags, TAG_LABEL_2, post_order);

    Ok(())
}

#[tokio_shared_rt::test(shared)]
async fn test_post_tag_search_with_skip() -> Result<()> {
    let post_order = vec![POST_G, POST_H];
    let path = format!("{}?tags={}&skip=6", ROOT_PATH, TAG_LABEL_2);
    let body = get_request(&path).await?;

    assert!(body.is_array());

    let tags = body.as_array().expect("Stream tags should be an array");

    // Check the total posts using that tag
    assert_eq!(tags.len(), 2);

    // Validate that each post has the searched tag
    search_tag_in_post(tags, TAG_LABEL_2, post_order);

    Ok(())
}

#[tokio_shared_rt::test(shared)]
async fn test_post_tag_search_with_skip_and_limit() -> Result<()> {
    let post_order = vec![POST_B];
    let path = format!("{}?tags={}&skip=1&limit=1", ROOT_PATH, TAG_LABEL_2);
    let body = get_request(&path).await?;

    assert!(body.is_array());

    let tags = body.as_array().expect("Stream tags should be an array");

    // Check the total posts using that tag
    assert_eq!(tags.len(), 1);

    // Validate that each post has the searched tag
    search_tag_in_post(tags, TAG_LABEL_2, post_order);

    Ok(())
}

#[tokio_shared_rt::test(shared)]
async fn test_post_tag_search_with_viewer_id() -> Result<()> {
    const BOOKMARK_ID: &str = "A9G7F2L4Q1W3";

    let path = format!("{}?tags={}&viewer_id={}", ROOT_PATH, TAG_LABEL_2, VIEWER_ID);
    let body = get_request(&path).await?;

    assert!(body.is_array());

    let tags = body.as_array().expect("Stream tags should be an array");

    // Check the total posts using that tag
    assert_eq!(tags.len(), 8);

    assert_eq!(tags[0]["bookmark"]["id"], BOOKMARK_ID);

    Ok(())
}

#[tokio_shared_rt::test(shared)]
async fn test_stream_posts_by_tag() -> Result<()> {
    let path = format!("{ROOT_PATH}?tags={}&sorting=timeline", TAG_LABEL_1);
    let body = get_request(&path).await?;

    assert!(body.is_array());

    // Deserialize the response body into a PostStream object
    let post_stream: PostStream = serde_json::from_value(body)?;

    // Ensure the stream has posts
    assert!(!post_stream.0.is_empty(), "Post stream should not be empty");

    // Iterate over each post and check if it contains the requested tag
    for post in post_stream.0 {
        let has_tag = post.tags.iter().any(|tag| tag.label == TAG_LABEL_1);

        assert!(
            has_tag,
            "Post should be tagged with the requested tag: {}",
            TAG_LABEL_1
        );
    }
    Ok(())
}

// Post tags order by timeline
pub const POST_TA: &str = "2ZGJQG7Z757G0";
pub const POST_TB: &str = "2ZGJQDXMHRH00";
pub const POST_TC: &str = "2ZDZR2G775W00";
pub const POST_TD: &str = "2ZDZK595DDRG0";
pub const POST_TE: &str = "2ZDZHGVTQV600";
pub const POST_TF: &str = "2ZDZ7PM0JVK00";
pub const POST_TG: &str = "2ZDZ4DTKRJ900";
pub const POST_TH: &str = "2ZDZ2SF29HK00";
pub const POST_TI: &str = "2ZDYZGQ4XKTG0";
pub const POST_TJ: &str = "2ZDYXW8751NG0";
pub const POST_TK: &str = "2ZDYQAQFA74G0";
pub const POST_TL: &str = "2ZDYGS5S86D00";
pub const POST_TM: &str = "2ZDYA7MH312G0";

pub const START_TIMELINE: &str = "1719244802772";
pub const END_TIMELINE: &str = "1719231303114";

#[tokio_shared_rt::test(shared)]
async fn test_stream_posts_by_tag_timeline_with_start() -> Result<()> {
    let path = format!("{ROOT_PATH}?tags={TAG_LABEL_1}&sorting=timeline&start={START_TIMELINE}");

    let body = get_request(&path).await?;
    let post_list = vec![
        POST_TD, POST_TE, POST_TF, POST_TG, POST_TH, POST_TI, POST_TJ, POST_TK, POST_TL, POST_TM,
    ];

    verify_timeline_post_list(post_list, body);

    Ok(())
}

#[tokio_shared_rt::test(shared)]
async fn test_stream_posts_by_tag_timeline_with_start_and_end() -> Result<()> {
    let path = format!(
        "{ROOT_PATH}?tags={TAG_LABEL_1}&sorting=timeline&start={START_TIMELINE}&end={END_TIMELINE}"
    );

    let body = get_request(&path).await?;
    let post_list = vec![POST_TD, POST_TE, POST_TF, POST_TG, POST_TH, POST_TI];

    verify_timeline_post_list(post_list, body);

    Ok(())
}

#[tokio_shared_rt::test(shared)]
async fn test_stream_posts_by_tag_timeline_with_end() -> Result<()> {
    let path = format!("{ROOT_PATH}?tags={TAG_LABEL_1}&sorting=timeline&end={START_TIMELINE}");

    let body = get_request(&path).await?;
    let post_list = vec![POST_TA, POST_TB, POST_TC];

    verify_timeline_post_list(post_list, body);

    Ok(())
}

#[tokio_shared_rt::test(shared)]
async fn test_stream_posts_by_tag_timeline_with_end_and_skip() -> Result<()> {
    let path =
        format!("{ROOT_PATH}?tags={TAG_LABEL_1}&sorting=timeline&end={START_TIMELINE}&skip=2");

    let body = get_request(&path).await?;
    let post_list = vec![POST_TC];

    verify_timeline_post_list(post_list, body);

    Ok(())
}

#[tokio_shared_rt::test(shared)]
async fn test_stream_posts_by_tag_timeline_with_start_skip_and_limit() -> Result<()> {
    let path = format!(
        "{ROOT_PATH}?tags={TAG_LABEL_1}&sorting=timeline&start={START_TIMELINE}&skip=2&limit=5"
    );

    let body = get_request(&path).await?;
    let post_list = vec![POST_TF, POST_TG, POST_TH, POST_TI, POST_TJ];

    verify_timeline_post_list(post_list, body);

    Ok(())
}

#[tokio_shared_rt::test(shared)]
async fn test_stream_posts_by_multiple_tags() -> Result<()> {
    let path = format!(
        "{ROOT_PATH}?tags={},{},{}&sorting=timeline&limit=30",
        TAG_LABEL_2, TAG_LABEL_3, TAG_LABEL_4
    );
    let body = get_request(&path).await?;

    assert!(body.is_array());

    // Deserialize the response body into a PostStream object
    let post_stream: PostStream = serde_json::from_value(body)?;

    // Ensure the stream has posts
    assert!(!post_stream.0.is_empty(), "Post stream should not be empty");

    // Define the set of tags you want to check
    let valid_tags = vec![
        TAG_LABEL_2.to_owned(),
        TAG_LABEL_3.to_owned(),
        TAG_LABEL_4.to_owned(),
    ];

    // Iterate over each post and check if it contains any of the requested tags
    for post in post_stream.0 {
        let has_tag = post.tags.iter().any(|tag| valid_tags.contains(&tag.label));

        assert!(
            has_tag,
            "Post should be tagged with any of the requested tags: {:?}",
            valid_tags
        );
    }

    Ok(())
}

// Post tags order by engagment
pub const POST_EA: &str = "2Z8W2AFP242G0";
pub const POST_EB: &str = "2Z9GWEBYKY400";
pub const POST_EC: &str = "2ZAV28YDJSXG0";
pub const POST_ED: &str = "2ZDRZZCEDAF00";
pub const POST_EE: &str = "2ZDPHVBK54XG0";
pub const POST_EF: &str = "2ZAVFC1DZHPG0";
pub const POST_EG: &str = "2ZAV8TGM8QB00";
pub const POST_EH: &str = "2ZDZHGVTQV600";
pub const POST_EI: &str = "2ZDZ4DTKRJ900";
pub const POST_EJ: &str = "2ZDZ2SF29HK00";
pub const POST_EK: &str = "2ZDYQAQFA74G0";
pub const POST_EL: &str = "2ZDYGS5S86D00";

pub const ENGAGEMENT_SCORE_START: &str = "6";
pub const ENGAGEMENT_SCORE_END: &str = "4";

#[tokio_shared_rt::test(shared)]
async fn test_stream_tag_posts_by_engagment_tag() -> Result<()> {
    let path = format!("{ROOT_PATH}?tags={}&sorting=total_engagement", TAG_LABEL_1);

    let body = get_request(&path).await?;

    // Deserialize the response body into a PostStream object
    let post_stream: PostStream = serde_json::from_value(body)?;

    // Ensure the stream has posts
    assert!(!post_stream.0.is_empty(), "Post stream should not be empty");

    // Iterate over each post and check if it contains the requested tag
    for post in post_stream.0 {
        let has_tag = post.tags.iter().any(|tag| tag.label == TAG_LABEL_1);

        assert!(
            has_tag,
            "Post should be tagged with the requested tag: {}",
            TAG_LABEL_1
        );
    }
    Ok(())
}

#[tokio_shared_rt::test(shared)]
async fn test_stream_tag_posts_by_engagement_with_start() -> Result<()> {
    let path = format!(
        "{}?tags={}&sorting=total_engagement&start={}",
        ROOT_PATH, TAG_LABEL_1, ENGAGEMENT_SCORE_START
    );

    let body = get_request(&path).await?;
    let post_list = vec![
        POST_EB, POST_EC, POST_ED, POST_EE, POST_EF, POST_EG, POST_EH, POST_EI, POST_EJ, POST_EK,
    ];

    verify_post_list(post_list, body);

    Ok(())
}

#[tokio_shared_rt::test(shared)]
async fn test_stream_tag_posts_by_engagement_with_start_and_end() -> Result<()> {
    let path = format!(
        "{}?tags={}&sorting=total_engagement&start={}&end={}",
        ROOT_PATH, TAG_LABEL_1, ENGAGEMENT_SCORE_START, ENGAGEMENT_SCORE_END
    );

    let body = get_request(&path).await?;
    let post_list = vec![POST_EB, POST_EC, POST_ED, POST_EE, POST_EF, POST_EG];

    verify_post_list(post_list, body);

    Ok(())
}

#[tokio_shared_rt::test(shared)]
async fn test_stream_tag_posts_by_engagement_with_start_and_limit() -> Result<()> {
    let path = format!(
        "{}?tags={}&sorting=total_engagement&start={}&limit=6",
        ROOT_PATH, TAG_LABEL_1, ENGAGEMENT_SCORE_END
    );

    let body = get_request(&path).await?;
    let post_list = vec![POST_ED, POST_EE, POST_EF, POST_EG, POST_EH, POST_EI];

    verify_post_list(post_list, body);

    Ok(())
}

#[tokio_shared_rt::test(shared)]
async fn test_stream_tag_posts_by_engagement_with_end_skip_and_limit() -> Result<()> {
    let path = format!(
        "{}?tags={}&sorting=total_engagement&end={}&skip=3&limit=6",
        ROOT_PATH, TAG_LABEL_1, ENGAGEMENT_SCORE_END
    );

    let body = get_request(&path).await?;
    let post_list = vec![POST_ED, POST_EE, POST_EF, POST_EG];

    verify_post_list(post_list, body);

    Ok(())
}

#[tokio_shared_rt::test(shared)]
async fn test_post_specific_tag_with_no_result() -> Result<()> {
    let path = format!("{}?tags={}", ROOT_PATH, "randommm");
    invalid_get_request(&path, StatusCode::NO_CONTENT).await?;

    Ok(())
}<|MERGE_RESOLUTION|>--- conflicted
+++ resolved
@@ -27,18 +27,14 @@
     Ok(())
 }
 
-<<<<<<< HEAD
-#[tokio_shared_rt::test(shared)]
-=======
-#[tokio::test]
+#[tokio_shared_rt::test(shared)]
 async fn test_post_stwrong_tag_param() -> Result<()> {
     let path = format!("{}?tags=", ROOT_PATH);
     make_wrong_request(&path, Some(400)).await?;
     Ok(())
 }
 
-#[tokio::test]
->>>>>>> 4bd34655
+#[tokio_shared_rt::test(shared)]
 async fn test_post_tag_search_with_limit() -> Result<()> {
     let post_order = vec![POST_C, POST_B];
     let path = format!("{}?tags={}&limit=2", ROOT_PATH, TAG_LABEL_2);
