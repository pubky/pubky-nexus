use super::ROOT_PATH;
use crate::service::utils::{make_request, make_wrong_request};
use anyhow::Result;

#[tokio::test]
async fn test_stream_posts_global_timeline() -> Result<()> {
    let path = format!("{ROOT_PATH}?sorting=timeline");
    let body = make_request(&path).await?;

    assert!(body.is_array());

    let mut previous_indexed_at = None;
    for post in body.as_array().expect("Post stream should be an array") {
        let indexed_at = post["details"]["indexed_at"]
            .as_u64()
            .expect("indexed_at should be a valid number");
        if let Some(prev) = previous_indexed_at {
            assert!(indexed_at <= prev, "Posts are not sorted by timeline");
        }
        previous_indexed_at = Some(indexed_at);
    }

    Ok(())
}

#[tokio::test]
async fn test_stream_posts_global_total_engagement() -> Result<()> {
    let path = format!("{ROOT_PATH}?sorting=total_engagement");
    let body = make_request(&path).await?;

    assert!(body.is_array());

    let mut previous_engagement = None;
    for post in body.as_array().expect("Post stream should be an array") {
        let tags = post["counts"]["tags"]
            .as_u64()
            .expect("tags count should be a number");
        let replies = post["counts"]["replies"]
            .as_u64()
            .expect("replies count should be a number");
        let reposts = post["counts"]["reposts"]
            .as_u64()
            .expect("reposts count should be a number");
        let total_engagement = tags + replies + reposts;

        if let Some(prev) = previous_engagement {
            assert!(
                total_engagement <= prev,
                "Posts are not sorted by total engagement"
            );
        }
        previous_engagement = Some(total_engagement);
    }

    Ok(())
}

#[tokio::test]
<<<<<<< HEAD
async fn test_stream_user_posts() -> Result<()> {
    let path = format!("{ROOT_PATH}?author_id={}&sorting=timeline", USER_ID);
    let body = make_request(&path).await?;

    assert!(body.is_array());

    for post in body.as_array().expect("Post stream should be an array") {
        assert_eq!(
            post["details"]["author"].as_str(),
            Some(USER_ID),
            "Post author should match the requested user"
        );
    }

    Ok(())
}

#[tokio::test]
async fn test_stream_posts_following() -> Result<()> {
    let viewer_id = USER_ID;
    let path = format!("{ROOT_PATH}?viewer_id={}&source=following", viewer_id);
    let body = make_request(&path).await?;

    assert!(body.is_array());

    for post in body.as_array().expect("Post stream should be an array") {
        assert!(
            post["details"]["author"].is_string(),
            "author should be a string"
        );
    }

    Ok(())
}

#[tokio::test]
async fn test_stream_posts_followers() -> Result<()> {
    let viewer_id = USER_ID;
    let path = format!("{ROOT_PATH}?viewer_id={}&source=followers", viewer_id);
    let body = make_request(&path).await?;

    assert!(body.is_array());

    for post in body.as_array().expect("Post stream should be an array") {
        assert!(
            post["details"]["author"].is_string(),
            "author should be a string"
        );
    }

    Ok(())
}

#[tokio::test]
async fn test_stream_bookmarked_posts() -> Result<()> {
    let viewer_id = BOOKMARKER_ID;
    let path = format!("{ROOT_PATH}?viewer_id={}&source=bookmarks", viewer_id);
    let body = make_request(&path).await?;

    assert!(body.is_array());

    for post in body.as_array().expect("Post stream should be an array") {
        assert!(
            post["details"]["author"].is_string(),
            "author should be a string"
        );
    }

    Ok(())
}

#[tokio::test]
async fn test_stream_posts_by_tag() -> Result<()> {
    let path = format!("{ROOT_PATH}?tags={}&sorting=timeline", TAG_LABEL_1);
    let body = make_request(&path).await?;

    assert!(body.is_array());

    // Deserialize the response body into a PostStream object
    let post_stream: PostStream = serde_json::from_value(body)?;

    // Ensure the stream has posts
    assert!(!post_stream.0.is_empty(), "Post stream should not be empty");

    // Iterate over each post and check if it contains the requested tag
    for post in post_stream.0 {
        let has_tag = post.tags.iter().any(|tag| tag.label == TAG_LABEL_1);

        assert!(
            has_tag,
            "Post should be tagged with the requested tag: {}",
            TAG_LABEL_1
        );
    }
    Ok(())
}

#[tokio::test]
async fn test_stream_posts_by_multiple_tags() -> Result<()> {
    let path = format!(
        "{ROOT_PATH}?tags={},{},{}&sorting=timeline&limit=30",
        TAG_LABEL_2, TAG_LABEL_3, TAG_LABEL_4
    );
    let body = make_request(&path).await?;

    assert!(body.is_array());

    // Deserialize the response body into a PostStream object
    let post_stream: PostStream = serde_json::from_value(body)?;

    // Ensure the stream has posts
    assert!(!post_stream.0.is_empty(), "Post stream should not be empty");

    // Define the set of tags you want to check
    let valid_tags = vec![
        TAG_LABEL_2.to_owned(),
        TAG_LABEL_3.to_owned(),
        TAG_LABEL_4.to_owned(),
    ];

    // Iterate over each post and check if it contains any of the requested tags
    for post in post_stream.0 {
        let has_tag = post.tags.iter().any(|tag| valid_tags.contains(&tag.label));

        assert!(
            has_tag,
            "Post should be tagged with any of the requested tags: {:?}",
            valid_tags
        );
    }

    Ok(())
}

#[tokio::test]
async fn test_stream_combined_parameters() -> Result<()> {
    // This one should hit the graph
    let viewer_id = USER_ID;
    let tag = TAG_LABEL_1;
    let path = format!(
        "{ROOT_PATH}?viewer_id={}&source=following&tags={}&sorting=total_engagement",
        viewer_id, tag
    );

    let body = make_request(&path).await?;

    // Deserialize the response body into a PostStream object
    let post_stream: PostStream = serde_json::from_value(body)?;

    // Ensure the stream has posts
    assert!(!post_stream.0.is_empty(), "Post stream should not be empty");

    // Iterate over each post and check if it contains the requested tag
    for post in post_stream.0 {
        let has_tag = post.tags.iter().any(|tag_item| tag_item.label == tag); // Use iterators to check if any tag matches the label

        assert!(
            has_tag,
            "Post should be tagged with the requested tag: {}",
            tag
        );
    }

    Ok(())
}

#[tokio::test]
async fn test_stream_reach_without_viewer_id() -> Result<()> {
    // Missing viewer_id for a reach query should fail
    let path = format!("{ROOT_PATH}?source=following");
    make_wrong_request(&path, Some(400)).await?;

    Ok(())
}

#[tokio::test]
=======
>>>>>>> 5a6bd524
async fn test_stream_invalid_sorting() -> Result<()> {
    // Invalid sorting option should fail
    let endpoint = "/v0/stream/posts?sorting=invalid";
    make_wrong_request(endpoint, Some(400)).await?;

    Ok(())
<<<<<<< HEAD
}

#[tokio::test]
async fn test_stream_invalid_reach() -> Result<()> {
    // Invalid reach value should fail
    let path = format!("{ROOT_PATH}?source=invalid_reach");
    make_wrong_request(&path, Some(400)).await?;

    Ok(())
}

#[tokio::test]
async fn test_stream_bookmarks_without_viewer_id() -> Result<()> {
    // Missing viewer_id for bookmark reach should fail
    let path = format!("{ROOT_PATH}?source=bookmarks");
    make_wrong_request(&path, Some(400)).await?;

    Ok(())
}

#[tokio::test]
async fn test_post_tag_search() -> Result<()> {
    let post_order = vec![POST_C, POST_B, POST_A, POST_D, POST_E, POST_F];
    let path = format!("{}?tags={}&limit=6", ROOT_PATH, TAG_LABEL_2);
    let body = make_request(&path).await?;

    assert!(body.is_array());

    let tags = body.as_array().expect("Stream tags should be an array");

    // Check the total posts using that tag
    assert_eq!(tags.len(), 6);

    // Validate that each post has the searched tag
    search_tag_in_post(tags, TAG_LABEL_2, post_order);

    Ok(())
}

#[tokio::test]
async fn test_post_tag_search_with_limit() -> Result<()> {
    let post_order = vec![POST_C, POST_B];
    let path = format!("{}?tags={}&limit=2", ROOT_PATH, TAG_LABEL_2);
    let body = make_request(&path).await?;

    assert!(body.is_array());

    let tags = body.as_array().expect("Stream tags should be an array");

    // Check the total posts using that tag
    assert_eq!(tags.len(), 2);

    // Validate that each post has the searched tag
    search_tag_in_post(tags, TAG_LABEL_2, post_order);

    Ok(())
}

#[tokio::test]
async fn test_post_tag_search_with_skip() -> Result<()> {
    let post_order = vec![POST_G, POST_H];
    let path = format!("{}?tags={}&skip=6", ROOT_PATH, TAG_LABEL_2);
    let body = make_request(&path).await?;

    assert!(body.is_array());

    let tags = body.as_array().expect("Stream tags should be an array");

    // Check the total posts using that tag
    assert_eq!(tags.len(), 2);

    // Validate that each post has the searched tag
    search_tag_in_post(tags, TAG_LABEL_2, post_order);

    Ok(())
}

#[tokio::test]
async fn test_post_tag_search_with_skip_and_limit() -> Result<()> {
    let post_order = vec![POST_B];
    let path = format!("{}?tags={}&skip=1&limit=1", ROOT_PATH, TAG_LABEL_2);
    let body = make_request(&path).await?;

    assert!(body.is_array());

    let tags = body.as_array().expect("Stream tags should be an array");

    // Check the total posts using that tag
    assert_eq!(tags.len(), 1);

    // Validate that each post has the searched tag
    search_tag_in_post(tags, TAG_LABEL_2, post_order);

    Ok(())
}

#[tokio::test]
async fn test_post_tag_search_with_viewer_id() -> Result<()> {
    let path = format!("{}?tags={}&viewer_id={}", ROOT_PATH, TAG_LABEL_2, VIEWER_ID);
    let body = make_request(&path).await?;

    assert!(body.is_array());

    let tags = body.as_array().expect("Stream tags should be an array");

    // Check the total posts using that tag
    assert_eq!(tags.len(), 8);

    assert_eq!(tags[0]["bookmark"]["id"], BOOKMARK_ID);

    Ok(())
}

#[tokio::test]
async fn test_post_tag_search_by_engagement() -> Result<()> {
    let post_order = vec![POST_A, POST_C, POST_B, POST_G, POST_F, POST_H];
    let path = format!(
        "{}?tags={}&sorting=total_engagement&limit=6",
        ROOT_PATH, TAG_LABEL_2
    );
    let body = make_request(&path).await?;

    assert!(body.is_array());

    let tags = body.as_array().expect("Stream tags should be an array");

    // Check the total posts using that tag
    assert_eq!(tags.len(), 6);

    // Validate that each post has the searched tag
    search_tag_in_post(tags, TAG_LABEL_2, post_order);

    Ok(())
}

#[tokio::test]
async fn test_post_tag_search_by_engagement_with_limit() -> Result<()> {
    let post_order = vec![POST_A, POST_C];
    let path = format!(
        "{}?tags={}&sorting=total_engagement&limit=2",
        ROOT_PATH, TAG_LABEL_2
    );
    let body = make_request(&path).await?;

    assert!(body.is_array());

    let tags = body.as_array().expect("Stream tags should be an array");

    // Check the total posts using that tag
    assert_eq!(tags.len(), 2);

    // Validate that each post has the searched tag
    search_tag_in_post(tags, TAG_LABEL_2, post_order);

    Ok(())
}

#[tokio::test]
async fn test_post_tag_search_by_engagement_with_skip() -> Result<()> {
    let post_order = vec![POST_E, POST_D];
    let path = format!(
        "{}?tags={}&sorting=total_engagement&skip=6",
        ROOT_PATH, TAG_LABEL_2
    );
    let body = make_request(&path).await?;

    assert!(body.is_array());

    let tags = body.as_array().expect("Stream tags should be an array");

    // Check the total posts using that tag
    assert_eq!(tags.len(), 2);

    // Validate that each post has the searched tag
    search_tag_in_post(tags, TAG_LABEL_2, post_order);

    Ok(())
}

#[tokio::test]
async fn test_post_tag_search_by_engagement_with_skip_and_limit() -> Result<()> {
    let post_order = vec![POST_C];
    let path = format!(
        "{}?tags={}&sorting=total_engagement&skip=1&limit=1",
        ROOT_PATH, TAG_LABEL_2
    );
    let body = make_request(&path).await?;

    assert!(body.is_array());

    let tags = body.as_array().expect("Stream tags should be an array");

    // Check the total posts using that tag
    assert_eq!(tags.len(), 1);

    // Validate that each post has the searched tag
    search_tag_in_post(tags, TAG_LABEL_2, post_order);

    Ok(())
}

#[tokio::test]
async fn test_post_specific_tag_with_no_result() -> Result<()> {
    let path = format!("{}?tags={}", ROOT_PATH, "randommm");
    make_wrong_request(&path, None).await?;

    Ok(())
}

// TODO: Check if it is in the cache

fn search_tag_in_post(posts: &[Value], label: &str, post_order: Vec<&str>) {
    for (index, post) in posts.iter().enumerate() {
        let mut exist = false;
        // Check if the order of the post is the right one
        assert_eq!(
            post["details"]["id"], post_order[index],
            "The post does not have the right ordering"
        );
        for tag in post["tags"].as_array().unwrap() {
            if tag["label"] == label {
                exist = true;
                break;
            }
        }
        assert!(exist, "The tag was not found in the post. Wrong search")
    }
=======
>>>>>>> 5a6bd524
}<|MERGE_RESOLUTION|>--- conflicted
+++ resolved
@@ -56,419 +56,10 @@
 }
 
 #[tokio::test]
-<<<<<<< HEAD
-async fn test_stream_user_posts() -> Result<()> {
-    let path = format!("{ROOT_PATH}?author_id={}&sorting=timeline", USER_ID);
-    let body = make_request(&path).await?;
-
-    assert!(body.is_array());
-
-    for post in body.as_array().expect("Post stream should be an array") {
-        assert_eq!(
-            post["details"]["author"].as_str(),
-            Some(USER_ID),
-            "Post author should match the requested user"
-        );
-    }
-
-    Ok(())
-}
-
-#[tokio::test]
-async fn test_stream_posts_following() -> Result<()> {
-    let viewer_id = USER_ID;
-    let path = format!("{ROOT_PATH}?viewer_id={}&source=following", viewer_id);
-    let body = make_request(&path).await?;
-
-    assert!(body.is_array());
-
-    for post in body.as_array().expect("Post stream should be an array") {
-        assert!(
-            post["details"]["author"].is_string(),
-            "author should be a string"
-        );
-    }
-
-    Ok(())
-}
-
-#[tokio::test]
-async fn test_stream_posts_followers() -> Result<()> {
-    let viewer_id = USER_ID;
-    let path = format!("{ROOT_PATH}?viewer_id={}&source=followers", viewer_id);
-    let body = make_request(&path).await?;
-
-    assert!(body.is_array());
-
-    for post in body.as_array().expect("Post stream should be an array") {
-        assert!(
-            post["details"]["author"].is_string(),
-            "author should be a string"
-        );
-    }
-
-    Ok(())
-}
-
-#[tokio::test]
-async fn test_stream_bookmarked_posts() -> Result<()> {
-    let viewer_id = BOOKMARKER_ID;
-    let path = format!("{ROOT_PATH}?viewer_id={}&source=bookmarks", viewer_id);
-    let body = make_request(&path).await?;
-
-    assert!(body.is_array());
-
-    for post in body.as_array().expect("Post stream should be an array") {
-        assert!(
-            post["details"]["author"].is_string(),
-            "author should be a string"
-        );
-    }
-
-    Ok(())
-}
-
-#[tokio::test]
-async fn test_stream_posts_by_tag() -> Result<()> {
-    let path = format!("{ROOT_PATH}?tags={}&sorting=timeline", TAG_LABEL_1);
-    let body = make_request(&path).await?;
-
-    assert!(body.is_array());
-
-    // Deserialize the response body into a PostStream object
-    let post_stream: PostStream = serde_json::from_value(body)?;
-
-    // Ensure the stream has posts
-    assert!(!post_stream.0.is_empty(), "Post stream should not be empty");
-
-    // Iterate over each post and check if it contains the requested tag
-    for post in post_stream.0 {
-        let has_tag = post.tags.iter().any(|tag| tag.label == TAG_LABEL_1);
-
-        assert!(
-            has_tag,
-            "Post should be tagged with the requested tag: {}",
-            TAG_LABEL_1
-        );
-    }
-    Ok(())
-}
-
-#[tokio::test]
-async fn test_stream_posts_by_multiple_tags() -> Result<()> {
-    let path = format!(
-        "{ROOT_PATH}?tags={},{},{}&sorting=timeline&limit=30",
-        TAG_LABEL_2, TAG_LABEL_3, TAG_LABEL_4
-    );
-    let body = make_request(&path).await?;
-
-    assert!(body.is_array());
-
-    // Deserialize the response body into a PostStream object
-    let post_stream: PostStream = serde_json::from_value(body)?;
-
-    // Ensure the stream has posts
-    assert!(!post_stream.0.is_empty(), "Post stream should not be empty");
-
-    // Define the set of tags you want to check
-    let valid_tags = vec![
-        TAG_LABEL_2.to_owned(),
-        TAG_LABEL_3.to_owned(),
-        TAG_LABEL_4.to_owned(),
-    ];
-
-    // Iterate over each post and check if it contains any of the requested tags
-    for post in post_stream.0 {
-        let has_tag = post.tags.iter().any(|tag| valid_tags.contains(&tag.label));
-
-        assert!(
-            has_tag,
-            "Post should be tagged with any of the requested tags: {:?}",
-            valid_tags
-        );
-    }
-
-    Ok(())
-}
-
-#[tokio::test]
-async fn test_stream_combined_parameters() -> Result<()> {
-    // This one should hit the graph
-    let viewer_id = USER_ID;
-    let tag = TAG_LABEL_1;
-    let path = format!(
-        "{ROOT_PATH}?viewer_id={}&source=following&tags={}&sorting=total_engagement",
-        viewer_id, tag
-    );
-
-    let body = make_request(&path).await?;
-
-    // Deserialize the response body into a PostStream object
-    let post_stream: PostStream = serde_json::from_value(body)?;
-
-    // Ensure the stream has posts
-    assert!(!post_stream.0.is_empty(), "Post stream should not be empty");
-
-    // Iterate over each post and check if it contains the requested tag
-    for post in post_stream.0 {
-        let has_tag = post.tags.iter().any(|tag_item| tag_item.label == tag); // Use iterators to check if any tag matches the label
-
-        assert!(
-            has_tag,
-            "Post should be tagged with the requested tag: {}",
-            tag
-        );
-    }
-
-    Ok(())
-}
-
-#[tokio::test]
-async fn test_stream_reach_without_viewer_id() -> Result<()> {
-    // Missing viewer_id for a reach query should fail
-    let path = format!("{ROOT_PATH}?source=following");
-    make_wrong_request(&path, Some(400)).await?;
-
-    Ok(())
-}
-
-#[tokio::test]
-=======
->>>>>>> 5a6bd524
 async fn test_stream_invalid_sorting() -> Result<()> {
     // Invalid sorting option should fail
     let endpoint = "/v0/stream/posts?sorting=invalid";
     make_wrong_request(endpoint, Some(400)).await?;
 
     Ok(())
-<<<<<<< HEAD
 }
-
-#[tokio::test]
-async fn test_stream_invalid_reach() -> Result<()> {
-    // Invalid reach value should fail
-    let path = format!("{ROOT_PATH}?source=invalid_reach");
-    make_wrong_request(&path, Some(400)).await?;
-
-    Ok(())
-}
-
-#[tokio::test]
-async fn test_stream_bookmarks_without_viewer_id() -> Result<()> {
-    // Missing viewer_id for bookmark reach should fail
-    let path = format!("{ROOT_PATH}?source=bookmarks");
-    make_wrong_request(&path, Some(400)).await?;
-
-    Ok(())
-}
-
-#[tokio::test]
-async fn test_post_tag_search() -> Result<()> {
-    let post_order = vec![POST_C, POST_B, POST_A, POST_D, POST_E, POST_F];
-    let path = format!("{}?tags={}&limit=6", ROOT_PATH, TAG_LABEL_2);
-    let body = make_request(&path).await?;
-
-    assert!(body.is_array());
-
-    let tags = body.as_array().expect("Stream tags should be an array");
-
-    // Check the total posts using that tag
-    assert_eq!(tags.len(), 6);
-
-    // Validate that each post has the searched tag
-    search_tag_in_post(tags, TAG_LABEL_2, post_order);
-
-    Ok(())
-}
-
-#[tokio::test]
-async fn test_post_tag_search_with_limit() -> Result<()> {
-    let post_order = vec![POST_C, POST_B];
-    let path = format!("{}?tags={}&limit=2", ROOT_PATH, TAG_LABEL_2);
-    let body = make_request(&path).await?;
-
-    assert!(body.is_array());
-
-    let tags = body.as_array().expect("Stream tags should be an array");
-
-    // Check the total posts using that tag
-    assert_eq!(tags.len(), 2);
-
-    // Validate that each post has the searched tag
-    search_tag_in_post(tags, TAG_LABEL_2, post_order);
-
-    Ok(())
-}
-
-#[tokio::test]
-async fn test_post_tag_search_with_skip() -> Result<()> {
-    let post_order = vec![POST_G, POST_H];
-    let path = format!("{}?tags={}&skip=6", ROOT_PATH, TAG_LABEL_2);
-    let body = make_request(&path).await?;
-
-    assert!(body.is_array());
-
-    let tags = body.as_array().expect("Stream tags should be an array");
-
-    // Check the total posts using that tag
-    assert_eq!(tags.len(), 2);
-
-    // Validate that each post has the searched tag
-    search_tag_in_post(tags, TAG_LABEL_2, post_order);
-
-    Ok(())
-}
-
-#[tokio::test]
-async fn test_post_tag_search_with_skip_and_limit() -> Result<()> {
-    let post_order = vec![POST_B];
-    let path = format!("{}?tags={}&skip=1&limit=1", ROOT_PATH, TAG_LABEL_2);
-    let body = make_request(&path).await?;
-
-    assert!(body.is_array());
-
-    let tags = body.as_array().expect("Stream tags should be an array");
-
-    // Check the total posts using that tag
-    assert_eq!(tags.len(), 1);
-
-    // Validate that each post has the searched tag
-    search_tag_in_post(tags, TAG_LABEL_2, post_order);
-
-    Ok(())
-}
-
-#[tokio::test]
-async fn test_post_tag_search_with_viewer_id() -> Result<()> {
-    let path = format!("{}?tags={}&viewer_id={}", ROOT_PATH, TAG_LABEL_2, VIEWER_ID);
-    let body = make_request(&path).await?;
-
-    assert!(body.is_array());
-
-    let tags = body.as_array().expect("Stream tags should be an array");
-
-    // Check the total posts using that tag
-    assert_eq!(tags.len(), 8);
-
-    assert_eq!(tags[0]["bookmark"]["id"], BOOKMARK_ID);
-
-    Ok(())
-}
-
-#[tokio::test]
-async fn test_post_tag_search_by_engagement() -> Result<()> {
-    let post_order = vec![POST_A, POST_C, POST_B, POST_G, POST_F, POST_H];
-    let path = format!(
-        "{}?tags={}&sorting=total_engagement&limit=6",
-        ROOT_PATH, TAG_LABEL_2
-    );
-    let body = make_request(&path).await?;
-
-    assert!(body.is_array());
-
-    let tags = body.as_array().expect("Stream tags should be an array");
-
-    // Check the total posts using that tag
-    assert_eq!(tags.len(), 6);
-
-    // Validate that each post has the searched tag
-    search_tag_in_post(tags, TAG_LABEL_2, post_order);
-
-    Ok(())
-}
-
-#[tokio::test]
-async fn test_post_tag_search_by_engagement_with_limit() -> Result<()> {
-    let post_order = vec![POST_A, POST_C];
-    let path = format!(
-        "{}?tags={}&sorting=total_engagement&limit=2",
-        ROOT_PATH, TAG_LABEL_2
-    );
-    let body = make_request(&path).await?;
-
-    assert!(body.is_array());
-
-    let tags = body.as_array().expect("Stream tags should be an array");
-
-    // Check the total posts using that tag
-    assert_eq!(tags.len(), 2);
-
-    // Validate that each post has the searched tag
-    search_tag_in_post(tags, TAG_LABEL_2, post_order);
-
-    Ok(())
-}
-
-#[tokio::test]
-async fn test_post_tag_search_by_engagement_with_skip() -> Result<()> {
-    let post_order = vec![POST_E, POST_D];
-    let path = format!(
-        "{}?tags={}&sorting=total_engagement&skip=6",
-        ROOT_PATH, TAG_LABEL_2
-    );
-    let body = make_request(&path).await?;
-
-    assert!(body.is_array());
-
-    let tags = body.as_array().expect("Stream tags should be an array");
-
-    // Check the total posts using that tag
-    assert_eq!(tags.len(), 2);
-
-    // Validate that each post has the searched tag
-    search_tag_in_post(tags, TAG_LABEL_2, post_order);
-
-    Ok(())
-}
-
-#[tokio::test]
-async fn test_post_tag_search_by_engagement_with_skip_and_limit() -> Result<()> {
-    let post_order = vec![POST_C];
-    let path = format!(
-        "{}?tags={}&sorting=total_engagement&skip=1&limit=1",
-        ROOT_PATH, TAG_LABEL_2
-    );
-    let body = make_request(&path).await?;
-
-    assert!(body.is_array());
-
-    let tags = body.as_array().expect("Stream tags should be an array");
-
-    // Check the total posts using that tag
-    assert_eq!(tags.len(), 1);
-
-    // Validate that each post has the searched tag
-    search_tag_in_post(tags, TAG_LABEL_2, post_order);
-
-    Ok(())
-}
-
-#[tokio::test]
-async fn test_post_specific_tag_with_no_result() -> Result<()> {
-    let path = format!("{}?tags={}", ROOT_PATH, "randommm");
-    make_wrong_request(&path, None).await?;
-
-    Ok(())
-}
-
-// TODO: Check if it is in the cache
-
-fn search_tag_in_post(posts: &[Value], label: &str, post_order: Vec<&str>) {
-    for (index, post) in posts.iter().enumerate() {
-        let mut exist = false;
-        // Check if the order of the post is the right one
-        assert_eq!(
-            post["details"]["id"], post_order[index],
-            "The post does not have the right ordering"
-        );
-        for tag in post["tags"].as_array().unwrap() {
-            if tag["label"] == label {
-                exist = true;
-                break;
-            }
-        }
-        assert!(exist, "The tag was not found in the post. Wrong search")
-    }
-=======
->>>>>>> 5a6bd524
-}