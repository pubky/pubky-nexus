--- conflicted
+++ resolved
@@ -64,71 +64,6 @@
     Ok(())
 }
 
-<<<<<<< HEAD
-=======
-// ##### PIONEERS USERS ######
-
-#[tokio_shared_rt::test(shared)]
-async fn test_stream_pioneers() -> Result<()> {
-    // Test retrieving the most followed users
-    let res = get_request("/v0/stream/users?source=pioneers").await?;
-
-    assert!(res.is_array());
-
-    let pioneers_users = res.as_array().expect("User stream should be an array");
-
-    // Check if the response has the expected number of users
-    assert!(
-        !pioneers_users.is_empty(),
-        "There should be at least one user in the most followed stream"
-    );
-
-    // List of expected user IDs
-    let expected_user_ids = vec![
-        "pxnu33x7jtpx9ar1ytsi4yxbp6a5o36gwhffs8zoxmbuptici1jy",
-        "o1gg96ewuojmopcjbz8895478wdtxtzzuxnfjjz8o8e77csa1ngo",
-        "kzq3o8y8w1b7ffogpq73okop4gb3ahm31ytwwk1na8p6gpr4511o",
-        "y4euc58gnmxun9wo87gwmanu6kztt9pgw1zz1yp1azp7trrsjamy",
-        "7hq56kap6exmhghyedrw1q3ar8b1wutomq8ax9eazhajcpdfx3so",
-    ];
-
-    // Verify that each expected user ID is present in the response
-    for id in &expected_user_ids {
-        let exists = pioneers_users.iter().any(|f| f["details"]["id"] == *id);
-        assert!(exists, "Expected user ID not found: {}", id);
-    }
-
-    // Additional checks for specific user attributes (e.g., name, follower counts)
-    for user in pioneers_users {
-        assert!(
-            user["details"]["name"].is_string(),
-            "Name should be a string"
-        );
-        assert!(user["details"]["bio"].is_string(), "Bio should be a string");
-        assert!(
-            user["counts"]["followers"].is_number(),
-            "Follower counts should be a number"
-        );
-    }
-
-    // Test limiting the results to 5 users
-    let res = get_request("/v0/stream/users?source=pioneers&limit=5").await?;
-
-    assert!(res.is_array());
-
-    let limited_users = res.as_array().expect("User stream should be an array");
-
-    // Check if the response has the expected number of users
-    assert_eq!(
-        limited_users.len(),
-        5,
-        "Expected 5 users in the limited stream"
-    );
-
-    Ok(())
-}
-
->>>>>>> a5b77816
 // ##### RECOMMENDED USERS ######
 
 #[tokio_shared_rt::test(shared)]
