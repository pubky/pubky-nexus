--- conflicted
+++ resolved
@@ -1,6 +1,6 @@
 use crate::service::utils::{get_request, invalid_get_request};
 use anyhow::Result;
-use reqwest::StatusCode;
+use axum::http::StatusCode;
 
 #[tokio_shared_rt::test(shared)]
 async fn test_stream_following() -> Result<()> {
@@ -51,16 +51,10 @@
         &format!(
             "/v0/stream/users?user_id={}&source=following",
             "bad_user_id"
-<<<<<<< HEAD
         ),
-        StatusCode::NOT_FOUND,
+        StatusCode::NO_CONTENT,
     )
     .await?;
-=======
-        ))
-        .await?;
-    assert_eq!(res.status(), 204);
->>>>>>> 372a9a6a
 
     Ok(())
 }